--- conflicted
+++ resolved
@@ -23,13 +23,6 @@
 ThreadSafeDicts = "4239201d-c60e-5e0a-9702-85d713665ba7"
 
 [compat]
-<<<<<<< HEAD
-=======
-BenchmarkTools = "1"
-SoleBase = "0.9.2"
-SoleData = "0.9.0"
-SoleLogics = "0.3.0"
->>>>>>> de8e1f32
 julia = "1"
 BenchmarkTools = "1"
 ComputedFieldTypes = "1"
@@ -39,8 +32,9 @@
 ProgressMeter = "1"
 Reexport = "1"
 Revise = "3"
-SoleBase = "0.9"
-SoleLogics = "0.2"
+SoleBase = "0.9.2"
+SoleData = "0.9.0"
+SoleLogics = "0.3.0"
 StatsBase = "0.33"
 Suppressor = "0.2"
 

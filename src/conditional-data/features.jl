--- conflicted
+++ resolved
@@ -1,12 +1,4 @@
-<<<<<<< HEAD
-
-using SoleData: AbstractDimensionalInstance, instance
-
-import Base: isequal, hash
-
-=======
 import Base: isequal, hash, show
->>>>>>> d4d705fb
 import SoleLogics: syntaxstring
 
 ############################################################################################
@@ -57,52 +49,8 @@
     # print(io, "$(syntaxstring(f))")
 end
 
-<<<<<<< HEAD
-############################################################################################
-
-# Notable single-attribute features: minimum and maximum of a given attribute
-#  e.g., min(A1), max(A10)
-struct SingleAttributeMin{U} <: SingleAttributeFeature{U}
-    i_attribute::Integer
-    function SingleAttributeMin{U}(i_attribute::Integer) where {U<:Real}
-        return new{U}(i_attribute)
-    end
-    function SingleAttributeMin(i_attribute::Integer)
-        @warn "Please specify the type of the feature for SingleAttributeMin." *
-            " For example: SingleAttributeMin{Float64}($(i_attribute))."
-        return SingleAttributeMin{Real}(i_attribute)
-    end
-end
-function compute_feature(f::SingleAttributeMin{U}, inst::AbstractDimensionalInstance{T}) where {U<:Real,T}
-    (minimum(instance(inst,f.i_attribute)))::U
-end
-function syntaxstring(f::SingleAttributeMin; kwargs...)
-    n = attribute_name(f; kwargs...)
-    "min($n)"
-end
-
-struct SingleAttributeMax{U} <: SingleAttributeFeature{U}
-    i_attribute::Integer
-    function SingleAttributeMax{U}(i_attribute::Integer) where {U<:Real}
-        return new{U}(i_attribute)
-    end
-    function SingleAttributeMax(i_attribute::Integer)
-        @warn "Please specify the type of the feature for SingleAttributeMax." *
-            " For example: SingleAttributeMax{Float64}($(i_attribute))."
-        return SingleAttributeMax{Real}(i_attribute)
-    end
-end
-function compute_feature(f::SingleAttributeMax{U}, inst::AbstractDimensionalInstance{T}) where {U<:Real,T}
-    (maximum(instance(inst,f.i_attribute)))::U
-end
-function syntaxstring(f::SingleAttributeMax; kwargs...)
-    n = attribute_name(f; kwargs...)
-    "max($n)"
-end
-=======
 Base.isequal(a::AbstractFeature, b::AbstractFeature) = syntaxstring(a) == syntaxstring(b)
 Base.hash(a::AbstractFeature) = Base.hash(syntaxstring(a))
->>>>>>> d4d705fb
 
 ############################################################################################
 
@@ -110,77 +58,11 @@
     struct NamedFeature{U} <: AbstractFeature{U}
         name::String
     end
-<<<<<<< HEAD
-end
-alpha(f::SingleAttributeSoftMin) = f.alpha
-function syntaxstring(f::SingleAttributeSoftMin; kwargs...)
-    "min" *
-        utils.subscriptnumber(rstrip(rstrip(string(f.alpha*100), '0'), '.')) *
-        "($(attribute_name(f; kwargs...)))"
-end
-
-function compute_feature(f::SingleAttributeSoftMin{U}, inst::AbstractDimensionalInstance{T}) where {U<:Real,T}
-    utils.softminimum(instance(inst,f.i_attribute), f.alpha)::U
-end
-struct SingleAttributeSoftMax{U,T<:AbstractFloat} <: SingleAttributeFeature{U}
-    i_attribute::Integer
-    alpha::T
-    function SingleAttributeSoftMax{U}(i_attribute::Integer, alpha::T) where {U<:Real,T}
-        @assert !(alpha > 1.0 || alpha < 0.0) "Can't instantiate SingleAttributeSoftMax with alpha = $(alpha)"
-        @assert !isone(alpha) "Can't instantiate SingleAttributeSoftMax with alpha = $(alpha). Use SingleAttributeMax instead!"
-        new{U,T}(i_attribute, alpha)
-    end
-end
-function compute_feature(f::SingleAttributeSoftMax{U}, inst::AbstractDimensionalInstance{T}) where {U<:Real,T}
-    utils.softmaximum(instance(inst,f.i_attribute), f.alpha)::U
-end
-alpha(f::SingleAttributeSoftMax) = f.alpha
-function syntaxstring(f::SingleAttributeSoftMax; kwargs...)
-    "max" *
-        utils.subscriptnumber(rstrip(rstrip(string(f.alpha*100), '0'), '.')) *
-        "($(attribute_name(f; kwargs...)))"
-end
-
-# TODO simplify OneWorld case:
-# function compute_feature(f::SingleAttributeSoftMin, inst::AbstractDimensionalInstance{T}) where {T}
-#     instance(inst,f.i_attribute)::T
-# end
-# function compute_feature(f::SingleAttributeSoftMax, inst::AbstractDimensionalInstance{T}) where {T}
-#     instance(inst,f.i_attribute)::T
-# end
-# Note: Maybe features should dispatch on WorldType, (as well or on the type of underlying data?)
-
-############################################################################################
-
-# A dimensional feature represented by the application of a function to a
-#  single attribute (e.g., avg(red), that is, how much red is in an image region)
-struct SingleAttributeGenericFeature{U} <: SingleAttributeFeature{U}
-    i_attribute::Integer
-    f::Function
-end
-function compute_feature(f::SingleAttributeGenericFeature{U}, inst::AbstractDimensionalInstance{T}) where {U<:Real,T}
-    (f.f(SoleBase.vectorize(instance(inst,f.i_attribute));))::U
-end
-function syntaxstring(f::SingleAttributeGenericFeature; kwargs...)
-    "$(f.f)($(attribute_name(f; kwargs...)))"
-end
-
-############################################################################################
-
-# These features collapse to a single value; this can be useful to know
-is_collapsing_single_attribute_feature(f::Union{SingleAttributeMin,SingleAttributeMax,SingleAttributeSoftMin,SingleAttributeSoftMax}) = true
-is_collapsing_single_attribute_feature(f::SingleAttributeGenericFeature) = (f.f in [minimum, maximum, mean])
-
-############################################################################################
-
-# A feature can also be just a name
-=======
 
 A feature solely identified by its name.
 
 See also [`AbstractFeature`](@ref).
 """
->>>>>>> d4d705fb
 struct NamedFeature{U} <: AbstractFeature{U}
     name::String
 end

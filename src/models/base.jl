import Base: convert, length, getindex, isopen

using SoleData: slicedataset

import SoleLogics: check, syntaxstring
using SoleLogics: LeftmostLinearForm, LeftmostConjunctiveForm, LeftmostDisjunctiveForm
using SoleModels: TopFormula

# Util
typename(::Type{T}) where T = eval(nameof(T))

############################################################################################

"""
    abstract type AbstractModel{O} end

Abstract type for mathematical models that,
given an instance object (i.e., a piece of data), output an
outcome of type `O`.

See also
[`Rule`](@ref),
[`Branch`](@ref),
[`isopen`](@ref),
[`apply`](@ref),
[`issymbolic`](@ref),
[`info`](@ref),
[`outcometype`](@ref).
"""
abstract type AbstractModel{O} end

"""
    outcometype(::Type{<:AbstractModel{O}}) where {O} = O
    outcometype(m::AbstractModel) = outcometype(typeof(m))

Return the outcome type of a model (type).

See also [`AbstractModel`](@ref).
"""
outcometype(::Type{<:AbstractModel{O}}) where {O} = O
outcometype(m::AbstractModel) = outcometype(typeof(m))

doc_open_model = """
An `AbstractModel{O}` is *closed* if it is always able to provide an outcome of type `O`.
Otherwise, the model can output `nothing` values and is referred to as *open*.
"""

"""
    isopen(::AbstractModel)::Bool

Return whether a model is open.
$(doc_open_model)
[`Rule`](@ref) is an example of an *open* model, while [`Branch`](@ref)
is an example of *closed* model.

See also [`AbstractModel`](@ref).
"""
isopen(::AbstractModel) = true

"""
    outputtype(m::AbstractModel)

Return a supertype for the outputs obtained when `apply`ing a model.
The result depends on whether the model is open or closed:

    outputtype(M::AbstractModel{O}) = isopen(M) ? Union{Nothing,O} : O

Note that if the model is closed, then `outputtype(m)` is equal to `outcometype(m)`.

See also
[`isopen`](@ref),
[`apply`](@ref),
[`outcometype`](@ref),
[`AbstractModel`](@ref).
"""
function outputtype(m::AbstractModel)
    isopen(m) ? Union{Nothing,outcometype(m)} : outcometype(m)
end

"""
    apply(
        m::AbstractModel,
        i::AbstractInterpretation;
        check_args::Tuple = (),
        check_kwargs::NamedTuple = (;),
        functional_args::Tuple = (),
        functional_kwargs::NamedTuple = (;),
        kwargs...
    )::outputtype(m)

    apply(
        m::AbstractModel,
        d::AbstractInterpretationSet;
        check_args::Tuple = (),
        check_kwargs::NamedTuple = (;),
        functional_args::Tuple = (),
        functional_kwargs::NamedTuple = (;),
        kwargs...
    )::AbstractVector{<:outputtype(m)}

Return the output prediction of the model on an instance, or on each instance of a dataset.
The predictions can be `nothing` if the model is *open*.

`check_args` and `check_kwargs` can influence check's behavior at the time
of its computation (see [`check`](@ref))

`functional_args` and `functional_kwargs` can influence FunctionModel's
behavior when the corresponding function is applied to AbstractInterpretation (see
[`FunctionModel`](@ref), [`AbstractInterpretation`](@ref))

See also
[`isopen`](@ref),
[`outcometype`](@ref),
[`outputtype`](@ref),
[`AbstractModel`](@ref),
[`AbstractInterpretation`](@ref),
[`AbstractInterpretationSet`](@ref).
"""
function apply(
    m::AbstractModel,
    i::AbstractInterpretation;
    check_args::Tuple = (),
    check_kwargs::NamedTuple = (;),
    functional_args::Tuple = (),
    functional_kwargs::NamedTuple = (;),
    kwargs...,
)::outputtype(m)
    return error("Please, provide method apply(::$(typeof(m)), ::$(typeof(i))).")
end

function apply(
    m::AbstractModel,
    d::AbstractInterpretationSet,
    i_instance::Integer;
    kwargs...
)::outputtype(m)
    interpretation = get_instance(d, i_instance)
    apply(m, interpretation; kwargs...)
end

function apply(
    m::AbstractModel,
    d::AbstractInterpretationSet;
    kwargs...
)::AbstractVector{<:outputtype(m)}
    map(i_instance->apply(m, d, i_instance; kwargs...), 1:ninstances(d))
end

"""
    issymbolic(::AbstractModel)::Bool

Return whether a model is symbolic or not.
<<<<<<< HEAD
A model is said to be `symbolic` when its application relies on checking formulas
of a certain logical language (see [`SoleLogics`](@ref) package) on the instance.
Symbolic models provide a form of transparent and interpretable modeling,
as a symbolic model can be synthethised into a set of mutually exclusive logical rules.

Instead, a model is said to be functional when it encodes an algebraic mathematical
function (e.g., a neural network).
=======
A model is said to be `symbolic` when its functioning simply relies on checking conditions
(e.g., based on formulas of a certain logical language, see [`SoleLogics`](@ref) package)
on the instance.
Essentially, symbolic models have a *rule-based structure*,
and provide a form of transparent and interpretable computation.

Examples of purely symbolic models are [`Rule`](@ref)s, [`Branch`](@ref),
[`DecisionList`](@ref)s and [`DecisionTree`](@ref)s.
Examples of non-symbolic models are those encoding algebraic mathematical
functions (e.g., a neural networks). Note that [`DecisionForest`](@ref)s are
not purely symbolic.
>>>>>>> d6cb5e2f

See also
[`apply`](@ref),
[`listrules`](@ref),
[`AbstractModel`](@ref).
"""
issymbolic(::AbstractModel) = false

"""
    info(m::AbstractModel)::NamedTuple = m.info
    info(m::AbstractModel, key) = m.info[key]
    info(m::AbstractModel, key, defaultval)
    info!(m::AbstractModel, key, val)

Return the `info` structure for model `m`; this structure is used
for storing additional information that does not affect the model's behavior.
This structure can hold, for example, information
about the model's statistical performance during the learning phase.
"""
info(m::AbstractModel)::NamedTuple = m.info
info(m::AbstractModel, key) = m.info[key]
info(m::AbstractModel, key, defaultval) = Base.get(m.info, key, defaultval)
info!(m::AbstractModel, key, value) = (m.info[key] = value; m)


############################################################################################
############################################################################################
############################################################################################

"""
    abstract type LeafModel{O} <: AbstractModel{O} end

Abstract type for leaf models, that is, models which outcomes do not depend
other models, and represents the bottom of the computation.
In general, an `AbstractModel` can generally wrap other `AbstractModel`s;
in such case, the outcome can
depend on the inner models being applied on the instance object. Otherwise, the model is
considered as a *leaf*, or *final*, and is the *leaf* of a tree of `AbstractModel`s.

See also [`ConstantModel`](@ref), [`FunctionModel`](@ref), [`AbstractModel`](@ref).
"""
abstract type LeafModel{O} <: AbstractModel{O} end

"""
    struct ConstantModel{O} <: LeafModel{O}
        outcome::O
        info::NamedTuple
    end

The simplest type of model is the `ConstantModel`;
it is a `LeafModel` that always outputs the same outcome.

# Examples
```julia-repl
julia> SoleModels.LeafModel(2) isa SoleModels.ConstantModel

julia> SoleModels.LeafModel(sum) isa SoleModels.FunctionModel
┌ Warning: Over efficiency concerns, please consider wrappingJulia Function's into FunctionWrapper{O,Tuple{SoleModels.AbstractInterpretation}} structures,where O is their return type.
└ @ SoleModels ~/.julia/dev/SoleModels/src/models/base.jl:337
true

```

See also
[`apply`](@ref),
[`FunctionModel`](@ref),
[`LeafModel`](@ref).
"""
struct ConstantModel{O} <: LeafModel{O}
    outcome::O
    info::NamedTuple

    function ConstantModel{O}(
        outcome::O,
        info::NamedTuple = (;),
    ) where {O}
        new{O}(outcome, info)
    end

    function ConstantModel(
        outcome::O,
        info::NamedTuple = (;),
    ) where {O}
        ConstantModel{O}(outcome, info)
    end

    function ConstantModel{O}(m::ConstantModel) where {O}
        ConstantModel{O}(m.outcome, m.info)
    end

    function ConstantModel(m::ConstantModel)
        ConstantModel(m.outcome, m.info)
    end
end

outcome(m::ConstantModel) = m.outcome
isopen(::ConstantModel) = false
apply(m::ConstantModel, i::AbstractInterpretation; kwargs...) = outcome(m)
apply(m::ConstantModel, d::AbstractInterpretationSet, i_instance::Integer; kwargs...) = outcome(m)
apply(m::ConstantModel, d::AbstractInterpretationSet; kwargs...) = fill(outcome(m), ninstances(d))

convert(::Type{ConstantModel{O}}, o::O) where {O} = ConstantModel{O}(o)
convert(::Type{<:AbstractModel{F}}, m::ConstantModel) where {F} = ConstantModel{F}(m)

# TODO @Michele explain functional_args/functional_kwargs
"""
    struct FunctionModel{O} <: LeafModel{O}
        f::FunctionWrapper{O}
        info::NamedTuple
    end

A `FunctionModel` is a `LeafModel` that applies a native Julia `Function`
in order to compute the outcome. Over efficiency concerns, it is mandatory to make explicit
the output type `O` by wrapping the `Function` into an object of type
`FunctionWrapper{O}`.

<<<<<<< HEAD
See also [`ConstantModel`](@ref), [`FunctionWrapper`](@ref), [`LeafModel`](@ref).
=======
See also [`ConstantModel`](@ref), [`FunctionWrapper`](@ref), [`FinalModel`](@ref).
>>>>>>> d6cb5e2f
"""
struct FunctionModel{O} <: LeafModel{O}
    f::FunctionWrapper{O}
    # isopen::Bool TODO
    info::NamedTuple

    function FunctionModel{O}(
        f::FunctionWrapper{O},
        info::NamedTuple = (;),
    ) where {O}
        new{O}(f, info)
    end

    function FunctionModel(
        f::FunctionWrapper{O},
        info::NamedTuple = (;),
    ) where {O}
        FunctionModel{O}(f, info)
    end

    function FunctionModel{O}(
        f::Function,
        info::NamedTuple = (;),
    ) where {O}
        @warn "Over efficiency concerns, please consider wrapping"*
        "Julia Function's into FunctionWrapper{O,Tuple{SoleModels.AbstractInterpretation}}"*
        " structures,where O is their return type."
        f = FunctionWrapper{O,Tuple{AbstractInterpretation}}(f)
        FunctionModel{O}(f, info)
    end

    function FunctionModel(
        f::Function,
        info::NamedTuple = (;),
    )
        FunctionModel{Any}(f, info)
    end

    function FunctionModel{O}(m::FunctionModel) where {O}
        FunctionModel{O}(m.f, m.info)
    end

    function FunctionModel(m::FunctionModel)
        FunctionModel(m.f, m.info)
    end
end

f(m::FunctionModel) = m.f
isopen(::FunctionModel) = false
function apply(
    m::FunctionModel,
    i::AbstractInterpretation;
    functional_models_gets_single_instance::Bool = false,
    functional_args::Tuple = (),
    functional_kwargs::NamedTuple = (;),
    kwargs...,
)
    @assert functional_models_gets_single_instance
    f(m)(i, functional_args...; functional_kwargs...)
end
function apply(
    m::FunctionModel,
    d::AbstractInterpretationSet,
    i_instance::Integer;
    functional_models_gets_single_instance::Bool = false,
    functional_args::Tuple = (),
    functional_kwargs::NamedTuple = (;),
    kwargs...,
)
    if functional_models_gets_single_instance
        interpretation = get_instance(d, i_instance)
        f(m)(interpretation, functional_args...; functional_kwargs...)
    else
        f(m)(d, i_instance, functional_args...; functional_kwargs...)
    end
end

convert(::Type{<:AbstractModel{F}}, m::FunctionModel) where {F} = FunctionModel{F}(m)

"""
    wrap(o::Any)::AbstractModel

This function wraps anything into an AbstractModel.
The default behavior is the following:
- when called on an `AbstractModel`, the model is
simply returned (no wrapping is performed);
- `Function`s and `FunctionWrapper`s are wrapped into a `FunctionModel`;
- every other object is wrapped into a `ConstantModel`.

See also
[`ConstantModel`](@ref), [`FunctionModel`](@ref),
[`ConstrainedModel`](@ref), [`LeafModel`](@ref).
"""
wrap(o::Any, FM::Type{<:AbstractModel}) = convert(FM, wrap(o))
wrap(m::AbstractModel) = m
wrap(o::Function) = FunctionModel(o)
wrap(o::FunctionWrapper{O}) where {O} = FunctionModel{O}(o)
wrap(o::O) where {O} = convert(ConstantModel{O}, o)

# Helper
LeafModel(o) = wrap(o)

############################################################################################
############################################################################################
############################################################################################

"""
An `AbstractModel` can wrap another `AbstractModel`, and use it to compute the outcome.
As such, an `AbstractModel` can actually be the result of a composition of many models,
and enclose a *tree* of `AbstractModel`s (with `LeafModel`s at the leaves).
In order to typebound the Feasible Models (`FM`) allowed in the sub-tree,
the `ConstrainedModel` type is introduced:

    abstract type ConstrainedModel{O,FM<:AbstractModel} <: AbstractModel{O} end

For example, `ConstrainedModel{String,Union{Branch{String},ConstantModel{String}}}`
supertypes models that with `String` outcomes that make use of `Branch{String}` and
`ConstantModel{String}` (essentially, a decision trees with `String`s at the leaves).

See also [`LeafModel`](@ref), [`AbstractModel`](@ref).
"""
abstract type ConstrainedModel{O,FM<:AbstractModel} <: AbstractModel{O} end

"""
    feasiblemodelstype(m::AbstractModel)

Return a `Union` of the Feasible Models (`FM`) allowed in the sub-tree of any
AbstractModel. Note that for a `ConstrainedModel{O,FM<:AbstractModel}`, it
simply returns `FM`.

See also [`ConstrainedModel`](@ref).
"""
feasiblemodelstype(::Type{M}) where {O,M<:AbstractModel{O}} = AbstractModel{<:O}
feasiblemodelstype(::Type{M}) where {M<:AbstractModel} = AbstractModel
feasiblemodelstype(::Type{M}) where {O,M<:LeafModel{O}} = Union{}
feasiblemodelstype(::Type{M}) where {M<:LeafModel} = Union{}
feasiblemodelstype(::Type{<:ConstrainedModel{O,FM}}) where {O,FM} = FM
feasiblemodelstype(m::ConstrainedModel) = outcometype(typeof(m))

"""
    propagate_feasiblemodels(M::Type{<:AbstractModel}) = Union{typename(M){outcometype(M)}, feasiblemodelstype(M)}
    propagate_feasiblemodels(m::AbstractModel) = propagate_feasiblemodels(typeof(m))

This function is used upon construction of a `ConstrainedModel`,
to compute its Feasible Models (`FM`).
In general, its `FM` are a `Union` of the `FM` of its immediate child models, but
a trick is used in order to avoid unneccessary propagation of types throughout the model tree.
Note that this trick assumes that the first type parameter of any `ConstrainedModel` is
its `outcometype` `O`.

See also [`feasiblemodelstype`](@ref), [`ConstrainedModel`](@ref).
"""
propagate_feasiblemodels(M::Type{<:AbstractModel}) = Union{typename(M){outcometype(M)}, feasiblemodelstype(M)}
propagate_feasiblemodels(m::AbstractModel) = propagate_feasiblemodels(typeof(m))

"""
This function is used when constructing `ConstrainedModel`s to check that the inner
models satisfy the desired type constraints.

See also [`ConstrainedModel`](@ref), [`Rule`](@ref), [`Branch`](@ref).
"""
function check_model_constraints(
    M::Type{<:AbstractModel},
    I_M::Type{<:AbstractModel},
    FM::Type{<:AbstractModel},
    FM_O::Type = outcometype(FM)
)
    I_O = outcometype(I_M)
    # FM_O = outcometype(FM)
    @assert I_O <: FM_O "Cannot instantiate $(M) with inner model outcometype " *
        "$(I_O)! $(I_O) <: $(FM_O) should hold."
    # @assert I_M <: FM || typename(I_M) <: typename(FM) "Cannot instantiate $(M) with inner model $(I_M))! $(I_M) <: $(FM) || $(typename(I_M)) <: $(typename(FM)) should hold."
    @assert I_M <: FM "Cannot instantiate $(M) with inner model $(I_M))! " *
        "$(I_M) <: $(FM) should hold."
    if ! (I_M<:LeafModel{<:FM_O})
        # @assert I_M<:ConstrainedModel{FM_O,<:FM} "ConstrainedModels require I_M<:ConstrainedModel{O,<:FM}, but $(I_M) does not subtype $(ConstrainedModel{FM_O,<:FM})."
        @assert I_M<:ConstrainedModel{<:FM_O,<:FM} "ConstrainedModels require " *
            "I_M<:ConstrainedModel{<:O,<:FM}, but $(I_M) does not " *
            "subtype $(ConstrainedModel{<:FM_O,<:FM})."
    end
end

############################################################################################
############################################################################################
############################################################################################

doc_symbolic_basics = """
Symbolic modeling builds onto two basic building blocks, which are `AbstractModel`s themselves:
- `Rule`: IF (antecedent) THEN (consequent) END
- `Branch`: IF (antecedent) THEN (posconsequent) ELSE (negconsequent) END
The *antecedent* is a formula of a certain logic, that can typically evaluate to true or false
when the model is applied on an instance object;
the *consequent*s are `AbstractModel`s themselves, that are to be applied to the instance object
in order to obtain an outcome.
"""

"""
    struct Rule{
        O,
        A<:AbstractFormula,
        FM<:AbstractModel
    } <: ConstrainedModel{O,FM}
        antecedent::A
        consequent::FM
        info::NamedTuple
    end

A `Rule` is one of the fundamental building blocks of symbolic modeling, and has
the semantics:

    IF (antecedent) THEN (consequent) END

where the antecedent is a formula to be checked,
and the consequent is the local outcome of the block.

Note that `FM` refers to the Feasible Models (`FM`) allowed in the model's sub-tree.

See also
[`antecedent`](@ref),
[`consequent`](@ref),
[`AbstractFormula`](@ref),
[`ConstrainedModel`](@ref),
[`AbstractModel`](@ref).
"""
struct Rule{
    O,
    A<:AbstractFormula,
    FM<:AbstractModel
} <: ConstrainedModel{O,FM}
    antecedent::A
    consequent::FM
    info::NamedTuple

    function Rule{O}(
        antecedent::Union{AbstractSyntaxToken,AbstractFormula},
        consequent::Any,
        info::NamedTuple = (;),
    ) where {O}
        A = typeof(antecedent)
        consequent = wrap(consequent, AbstractModel{O})
        FM = typeintersect(propagate_feasiblemodels(consequent), AbstractModel{<:O})
        check_model_constraints(Rule{O}, typeof(consequent), FM, O)
        new{O,A,FM}(antecedent, consequent, info)
    end

    function Rule(
        antecedent::Union{AbstractSyntaxToken,AbstractFormula},
        consequent::Any,
        info::NamedTuple = (;),
    )
        consequent = wrap(consequent)
        O = outcometype(consequent)
        Rule{O}(antecedent, consequent, info)
    end

    function Rule(
        consequent::Any,
        info::NamedTuple = (;),
    )
        antecedent = TopFormula()
        consequent = wrap(consequent)
        O = outcometype(consequent)
        Rule{O}(antecedent, consequent, info)
    end
end

"""
    antecedent(m::Union{Rule,Branch})::AbstractFormula

Return the antecedent of a rule/branch,
that is, the formula to be checked upon applying the model.

See also
[`apply`](@ref),
[`consequent`](@ref),
[`antecedenttops`](@ref),
[`Rule`](@ref),
[`Branch`](@ref).
"""
antecedent(m::Rule) = m.antecedent

"""
    consequent(m::Rule)::AbstractModel

Return the consequent of a rule.

See also
[`antecedent`](@ref),
[`Rule`](@ref).
"""
consequent(m::Rule) = m.consequent

antecedenttype(::Type{M}) where {M<:Rule{O,A}} where {O,A} = A
antecedenttype(m::Rule) = antecedenttype(typeof(m))

issymbolic(::Rule) = true

"""
    function antecedenttops(
        m::Union{Rule,Branch},
        args...;
        kwargs...
    )
        check(antecedent(m), id, args...; kwargs...)
    end

Simply check the antecedent of a rule on an instance or dataset.

See also
[`antecedent`](@ref),
[`Rule`](@ref),
[`Branch`](@ref).
"""
function antecedenttops end

function apply(
    m::Rule,
    i::AbstractInterpretation;
    check_args::Tuple = (),
    check_kwargs::NamedTuple = (;),
    kwargs...
)
    if antecedenttops(m, i, check_args...; check_kwargs...)
        apply(consequent(m), i;
            check_args = check_args,
            check_kwargs = check_kwargs,
            kwargs...
        )
    else
        nothing
    end
end

function apply(
    m::Rule,
    d::AbstractInterpretationSet,
    i_instance::Integer;
    check_args::Tuple = (),
    check_kwargs::NamedTuple = (;),
    kwargs...
)
    if antecedenttops(m, d, i_instance, check_args...; check_kwargs...)
        apply(consequent(m), d, i_instance;
            check_args = check_args,
            check_kwargs = check_kwargs,
            kwargs...
        )
    else
        nothing
    end
end

# Helpers
function conjuncts(m::Rule{O,<:LeftmostConjunctiveForm}) where {O}
    conjuncts(antecedent(m))
end
function nconjuncts(m::Rule{O,<:LeftmostConjunctiveForm}) where {O}
    nconjuncts(antecedent(m))
end
function disjuncts(m::Rule{O,<:LeftmostDisjunctiveForm}) where {O}
    disjuncts(antecedent(m))
end
function ndisjuncts(m::Rule{O,<:LeftmostDisjunctiveForm}) where {O}
    ndisjuncts(antecedent(m))
end

# Helper
function Base.getindex(
    m::Rule{O,A},
    idxs::AbstractVector{<:Integer},
) where {O,A<:LeftmostLinearForm}
    a = antecedent(m)
    Rule{O}(A(children(a)[idxs]), consequent(m))
end


############################################################################################

"""
    struct Branch{
        O,
        A<:AbstractFormula,
        FM<:AbstractModel
    } <: ConstrainedModel{O,FM}
        antecedent::A
        posconsequent::FM
        negconsequent::FM
        info::NamedTuple
    end

A `Branch` is one of the fundamental building blocks of symbolic modeling, and has
the semantics:

    IF (antecedent) THEN (positive consequent) ELSE (negative consequent) END

where the antecedent is a formula to be checked and the consequents are the feasible
local outcomes of the block. If checking the antecedent evaluates to the top of the algebra,
then the positive consequent is applied; otherwise, the negative consequenti is applied.


Note that `FM` refers to the Feasible Models (`FM`) allowed in the model's sub-tree.

See also
[`antecedent`](@ref),
[`posconsequent`](@ref),
[`negconsequent`](@ref),
[`istop`](@ref),
[`AbstractFormula`](@ref),
[`Rule`](@ref),
[`ConstrainedModel`](@ref), [`AbstractModel`](@ref).
"""
struct Branch{
    O,
    A<:AbstractFormula,
    FM<:AbstractModel
} <: ConstrainedModel{O,FM}
    antecedent::A
    posconsequent::FM
    negconsequent::FM
    info::NamedTuple

    function Branch(
        antecedent::Union{AbstractSyntaxToken,AbstractFormula},
        posconsequent::Any,
        negconsequent::Any,
        info::NamedTuple = (;),
    )
        A = typeof(antecedent)
        posconsequent = wrap(posconsequent)
        negconsequent = wrap(negconsequent)
        O = Union{outcometype(posconsequent),outcometype(negconsequent)}
        FM = typeintersect(Union{propagate_feasiblemodels(posconsequent),propagate_feasiblemodels(negconsequent)}, AbstractModel{<:O})
        check_model_constraints(Branch{O}, typeof(posconsequent), FM, O)
        check_model_constraints(Branch{O}, typeof(negconsequent), FM, O)
        new{O,A,FM}(antecedent, posconsequent, negconsequent, info)
    end

    function Branch(
        antecedent::Union{AbstractSyntaxToken,AbstractFormula},
        (posconsequent, negconsequent)::Tuple{Any,Any},
        info::NamedTuple = (;),
    )
        Branch(antecedent, posconsequent, negconsequent, info)
    end

end

antecedent(m::Branch) = m.antecedent

"""
    posconsequent(m::Branch)::AbstractModel

Return the positive consequent of a branch;
that is, the model to be applied if the antecedent evaluates to `true`.

See also
[`antecedent`](@ref),
[`Branch`](@ref).
"""
posconsequent(m::Branch) = m.posconsequent

"""
    negconsequent(m::Branch)::AbstractModel

Return the negative consequent of a branch;
that is, the model to be applied if the antecedent evaluates to `false`.

See also
[`antecedent`](@ref),
[`Branch`](@ref).
"""
negconsequent(m::Branch) = m.negconsequent

antecedenttype(::Type{M}) where {M<:Branch{O,A}} where {O,A} = A
antecedenttype(m::Branch) = antecedenttype(typeof(m))

issymbolic(::Branch) = true

isopen(m::Branch) = isopen(posconsequent(m)) || isopen(negconsequent(m))

function apply(
    m::Branch,
    i::AbstractInterpretation;
    check_args::Tuple = (),
    check_kwargs::NamedTuple = (;),
    kwargs...
)
    if antecedenttops(m, i, check_args...; check_kwargs...)
        apply(posconsequent(m), i;
            check_args = check_args,
            check_kwargs = check_kwargs,
            kwargs...
        )
    else
        apply(negconsequent(m), i;
            check_args = check_args,
            check_kwargs = check_kwargs,
            kwargs...
        )
    end
end

function apply(
    m::Branch,
    d::AbstractInterpretationSet,
    i_instance::Integer;
    check_args::Tuple = (),
    check_kwargs::NamedTuple = (;),
    kwargs...
)
    if antecedenttops(m, d, i_instance, check_args...; check_kwargs...)
        apply(posconsequent(m), d, i_instance;
            check_args = check_args,
            check_kwargs = check_kwargs,
            kwargs...
        )
    else
        apply(negconsequent(m), d, i_instance;
            check_args = check_args,
            check_kwargs = check_kwargs,
            kwargs...
        )
    end
end

function apply(
    m::Branch,
    d::AbstractInterpretationSet;
    check_args::Tuple = (),
    check_kwargs::NamedTuple = (;),
    kwargs...
)
    cs = antecedenttops(m, d, check_args...; check_kwargs...)
    cpos = findall((c)->c==true, cs)
    cneg = findall((c)->c==false, cs)
    out = Array{outputtype(m)}(undef,length(cs))
    if !isempty(cpos)
        out[cpos] .= apply(
            posconsequent(m),
            slicedataset(d, cpos; return_view = true);
            check_args = check_args,
            check_kwargs = check_kwargs,
            kwargs...
        )
    end
    if !isempty(cneg)
        out[cneg] .= apply(
            negconsequent(m),
            slicedataset(d, cneg; return_view = true);
            check_args = check_args,
            check_kwargs = check_kwargs,
            kwargs...
        )
    end
    out
end

# Helper
function Base.getindex(
    m::Branch{O,A},
    idxs::AbstractVector{<:Integer},
) where {O,A<:LeftmostLinearForm}
    a = antecedent(m)
    Branch{O}(A(children(a)[idxs]), posconsequent(m), negconsequent(m))
end

############################################################################################
############################################################################################

antecedenttops(m::Union{Rule,Branch}, i::AbstractInterpretation, args...; kwargs...) = istop(check(antecedent(m), i, args...; kwargs...))
antecedenttops(m::Union{Rule,Branch}, d::AbstractInterpretationSet, i_instance::Integer, args...; kwargs...) = istop(check(antecedent(m), d, i_instance, args...; kwargs...))
antecedenttops(m::Union{Rule,Branch}, d::AbstractInterpretationSet, args...; kwargs...) = istop.(check(antecedent(m), d, args...; kwargs...))

antecedenttops(::Union{Rule{O,<:TopFormula},Branch{O,<:TopFormula}}, i::AbstractInterpretation, args...; kwargs...) where {O} = true
antecedenttops(::Union{Rule{O,<:TopFormula},Branch{O,<:TopFormula}}, d::AbstractInterpretationSet, i_instance::Integer, args...; kwargs...) where {O} = true
antecedenttops(::Union{Rule{O,<:TopFormula},Branch{O,<:TopFormula}}, d::AbstractInterpretationSet, args...; kwargs...) where {O} = fill(true, ninstances(d))

############################################################################################
############################################################################################

"""
    struct DecisionList{
        O,
        A<:AbstractFormula,
        FM<:AbstractModel
    } <: ConstrainedModel{O,FM}
        rulebase::Vector{Rule{_O,_C,_FM} where {_O<:O,_C<:A,_FM<:FM}}
        defaultconsequent::FM
        info::NamedTuple
    end

A `DecisionList` (or *decision table*, or *rule-based model*) is a symbolic model that
has the semantics of an IF-ELSEIF-ELSE block:

    IF (antecedent_1)     THEN (consequent_1)
    ELSEIF (antecedent_2) THEN (consequent_2)
    ...
    ELSEIF (antecedent_n) THEN (consequent_n)
    ELSE (consequent_default) END

where the antecedents are formulas to be, and the consequents are the feasible
local outcomes of the block.
Using the classical semantics, the antecedents are evaluated in order,
and a consequent is returned as soon as a valid antecedent is found,
or when the computation reaches the ELSE clause.

Note that `FM` refers to the Feasible Models (`FM`) allowed in the model's sub-tree.

See also
[`Rule`](@ref),
[`ConstrainedModel`](@ref),
[`DecisionTree`](@ref),
[`AbstractModel`](@ref).
"""
struct DecisionList{
    O,
    A<:AbstractFormula,
    FM<:AbstractModel
} <: ConstrainedModel{O,FM}
    rulebase::Vector{Rule{_O,_C,_FM} where {_O<:O,_C<:A,_FM<:FM}}
    defaultconsequent::FM
    info::NamedTuple

    function DecisionList(
        rulebase::Vector{<:Rule},
        defaultconsequent::Any,
        info::NamedTuple = (;),
    )
        defaultconsequent = wrap(defaultconsequent)
        O = Union{outcometype(defaultconsequent),outcometype.(rulebase)...}
        A = Union{antecedenttype.(rulebase)...}
        FM = typeintersect(Union{propagate_feasiblemodels(defaultconsequent),propagate_feasiblemodels.(rulebase)...}, AbstractModel{<:O})
        # FM = typeintersect(Union{propagate_feasiblemodels(defaultconsequent),propagate_feasiblemodels.(rulebase)...}, AbstractModel{O})
        # FM = Union{propagate_feasiblemodels(defaultconsequent),propagate_feasiblemodels.(rulebase)...}
        check_model_constraints.(DecisionList{O}, typeof.(rulebase), FM, O)
        check_model_constraints(DecisionList{O}, typeof(defaultconsequent), FM, O)
        new{O,A,FM}(rulebase, defaultconsequent, info)
    end
end

rulebase(m::DecisionList) = m.rulebase
defaultconsequent(m::DecisionList) = m.defaultconsequent

antecedenttype(::Type{M}) where {M<:DecisionList{O,A}} where {O,A} = A
antecedenttype(m::DecisionList) = antecedenttype(typeof(m))

issymbolic(::DecisionList) = true

isopen(m::DecisionList) = isopen(defaultconsequent(m))

function apply(
    m::DecisionList,
    i::AbstractInterpretation;
    check_args::Tuple = (),
    check_kwargs::NamedTuple = (;),
)
    for rule in rulebase(m)
        if antecedenttops(rule, i, check_args...; check_kwargs...)
            return consequent(rule)
        end
    end
    defaultconsequent(m)
end

function apply(
    m::DecisionList{O},
    d::AbstractInterpretationSet;
    check_args::Tuple = (),
    check_kwargs::NamedTuple = (;),
) where {O}
    nsamp = ninstances(d)
    pred = Vector{O}(undef, nsamp)
    uncovered_idxs = 1:nsamp

    for rule in rulebase(m)
        length(uncovered_idxs) == 0 && break

        uncovered_d = slicedataset(d, uncovered_idxs; return_view = true)

        idxs_sat = findall(
            antecedenttops(rule, uncovered_d, check_args...; check_kwargs...)
        )
        idxs_sat = uncovered_idxs[idxs_sat]
        uncovered_idxs = setdiff(uncovered_idxs, idxs_sat)

        map((i)->(pred[i] = outcome(consequent(rule))), idxs_sat)
    end

    length(uncovered_idxs) != 0 &&
        map((i)->(pred[i] = outcome(defaultconsequent(m))), uncovered_idxs)

    return pred
end

#TODO: write apply! for the other models
#TODO write in docstring that possible values for compute_metrics are: :append, true, false
function apply!(
    m::DecisionList{O},
    d::AbstractInterpretationSet;
    check_args::Tuple = (),
    check_kwargs::NamedTuple = (;),
    compute_metrics::Union{Symbol,Bool} = false,
) where {O}
    nsamp = ninstances(d)
    pred = Vector{O}(undef, nsamp)
    delays = Vector{Integer}(undef, nsamp)
    uncovered_idxs = 1:nsamp
    rules = rulebase(m)

    for (n, rule) in enumerate(rules)
        length(uncovered_idxs) == 0 && break

        uncovered_d = slicedataset(d, uncovered_idxs; return_view = true)

        idxs_sat = findall(
            antecedenttops(rule, uncovered_d, check_args...; check_kwargs...)
        )
        idxs_sat = uncovered_idxs[idxs_sat]
        uncovered_idxs = setdiff(uncovered_idxs, idxs_sat)

        delays[idxs_sat] .= (n-1)
        map((i)->(pred[i] = outcome(consequent(rule))), idxs_sat)
    end

    if length(uncovered_idxs) != 0
        map((i)->(pred[i] = outcome(defaultconsequent(m))), uncovered_idxs)
        length(rules) == 0 ? (delays .= 0) : (delays[uncovered_idxs] .= length(rules))
    end

    (length(rules) != 0) && (delays = delays ./ length(rules))

    iprev = info(m)
    inew = compute_metrics == false ? iprev : begin
        if :delays ∉ keys(iprev)
            merge(iprev, (; delays = delays))
        else
            prev = iprev[:delays]
            ntwithout = (; [p for p in pairs(nt) if p[1] != :delays]...)
            if compute_metrics == :append
                merge(ntwithout,(; delays = [prev..., delays...]))
            elseif compute_metrics == true
                merge(ntwithout,(; delays = delays))
            end
        end
    end

    inewnew = begin
        if :pred ∉ keys(inew)
            merge(inew, (; pred = pred))
        else
            prev = inew[:pred]
            ntwithout = (; [p for p in pairs(nt) if p[1] != :pred]...)
            if compute_metrics == :append
                merge(ntwithout,(; pred = [prev..., pred...]))
            elseif compute_metrics == true
                merge(ntwithout,(; pred = pred))
            end
        end
    end

    return DecisionList(rules, defaultconsequent(m), inewnew)
end

# TODO: if delays not in info(m) ?
function meandelaydl(m::DecisionList)
    i = info(m)

    if :delays in keys(i)
        return mean(i[:delays])
    end
end

############################################################################################

"""
A `DecisionTree` is a symbolic model that operates as a nested structure of
IF-THEN-ELSE blocks:

    IF (antecedent_1) THEN
        IF (antecedent_2) THEN
            (consequent_1)
        ELSE
            (consequent_2)
        END
    ELSE
        IF (antecedent_3) THEN
            (consequent_3)
        ELSE
            (consequent_4)
        END
    END

where the antecedents are formulas to be, and the consequents are the feasible
local outcomes of the block.

In practice, a `DecisionTree` simply wraps a constrained
sub-tree of `Branch` and `LeafModel`:

    struct DecisionTree{
    O,
        A<:AbstractFormula,
        FFM<:LeafModel
    } <: ConstrainedModel{O,Union{<:Branch{<:O,<:A},<:FFM}}
        root::M where {M<:Union{FFM,Branch}}
        info::NamedTuple
    end

Note that `FM` refers to the Feasible Models (`FM`) allowed in the model's sub-tree.
Also note that this structure also includes an `info::NamedTuple` for storing additional
information.

See also [`ConstrainedModel`](@ref), [`MixedSymbolicModel`](@ref), [`DecisionList`](@ref).
"""
struct DecisionTree{
    O,
    A<:AbstractFormula,
    FFM<:LeafModel
} <: ConstrainedModel{O,Union{<:Branch{<:O,<:A},<:FFM}}
    root::M where {M<:Union{FFM,Branch}}
    info::NamedTuple

    function DecisionTree(
        root::Union{FFM,Branch{O,A,Union{Branch{<:O,A2},FFM}}},
        info::NamedTuple = (;),
    ) where {O,A<:AbstractFormula,A2<:A,FFM<:LeafModel{<:O}}
        new{O,root isa LeafModel ? AbstractFormula : A,FFM}(root, info)
    end

    function DecisionTree(
        root::Any,
        info::NamedTuple = (;),
    )
        root = wrap(root)
        M = typeof(root)
        O = outcometype(root)
        A = (root isa LeafModel ? AbstractFormula : antecedenttype(M))
        # FM = typeintersect(Union{M,feasiblemodelstype(M)}, AbstractModel{<:O})
        FM = typeintersect(Union{propagate_feasiblemodels(M)}, AbstractModel{<:O})
        FFM = typeintersect(FM, LeafModel{<:O})
        @assert M <: Union{<:FFM,<:Branch{<:O,<:A,<:Union{Branch,FFM}}} "" *
            "Cannot instantiate DecisionTree{$(O),$(A),$(FFM)}(...) with root of " *
            "type $(typeof(root)). Note that the should be either a LeafModel or a " *
            "bounded Branch. " *
            "$(M) <: $(Union{LeafModel,Branch{<:O,<:A,<:Union{Branch,FFM}}}) should hold."
        check_model_constraints(DecisionTree{O}, typeof(root), FM, O)
        new{O,A,FFM}(root, info)
    end
end

root(m::DecisionTree) = m.root

antecedenttype(::Type{M}) where {M<:DecisionTree{O,A}} where {O,A} = A
antecedenttype(::Type{M}) where {M<:DecisionTree{O,A,FFM}} where {O,A,FFM} = A
antecedenttype(m::DecisionTree) = antecedenttype(typeof(m))

issymbolic(::DecisionTree) = true

isopen(::DecisionTree) = false

# TODO join these two or note that they are kept separate due to possible dispatch ambiguities.
function apply(
    m::DecisionTree,
    #id::Union{AbstractInterpretation,AbstractInterpretationSet};
    id::AbstractInterpretation;
    kwargs...
)
    apply(root(m), id; kwargs...)
end

function apply(
    m::DecisionTree,
    d::AbstractInterpretationSet;
    kwargs...,
)
    apply(root(m), d; kwargs...)
end

function nnodes(t::DecisionTree)
    nsubmodels(t)
end

function nleaves(t::DecisionTree)
    nleafmodels(t)
end

function height(t::DecisionTree)
    subtreeheight(t)
end

############################################################################################

"""
A `Decision Forest` is a symbolic model that wraps an ensemble of models

    struct DecisionForest{
        O,
        A<:AbstractFormula,
        FFM<:LeafModel
    } <: ConstrainedModel{O,Union{<:Branch{<:O,<:A},<:FFM}}
        trees::Vector{<:DecisionTree}
        info::NamedTuple
    end


See also [`ConstrainedModel`](@ref), [`MixedSymbolicModel`](@ref), [`DecisionList`](@ref),
[`DecisionTree`](@ref)
"""
struct DecisionForest{
    O,
    A<:AbstractFormula,
    FFM<:LeafModel
} <: ConstrainedModel{O,Union{<:Branch{<:O,<:A},<:FFM}}
    trees::Vector{<:DecisionTree}
    info::NamedTuple

    function DecisionForest(
        trees::Vector{<:DecisionTree},
        info::NamedTuple = (;),
    )
        @assert length(trees) > 0 "Cannot instantiate forest with no trees!"
        O = Union{outcometype.(trees)...}
        A = Union{antecedenttype.(trees)...}
        FM = typeintersect(Union{propagate_feasiblemodels.(trees)...}, AbstractModel{<:O})
        FFM = typeintersect(FM, LeafModel{<:O})
        check_model_constraints.(DecisionForest{O}, typeof.(trees), FM, O)
        new{O,A,FFM}(trees, info)
    end
end

trees(forest::DecisionForest) = forest.trees

antecedenttype(::Type{M}) where {M<:DecisionForest{O,A}} where {O,A} = A
antecedenttype(m::DecisionForest) = antecedenttype(typeof(m))

issymbolic(::DecisionForest) = false

# TODO check these two.
function apply(
    f::DecisionForest,
    id::AbstractInterpretation;
    kwargs...
)
    bestguess([apply(t, d; kwargs...) for t in trees(f)])
end

function apply(
    f::DecisionForest,
    d::AbstractInterpretationSet;
    kwargs...
)
    pred = hcat([apply(t, d; kwargs...) for t in trees(f)]...)
    return [bestguess(pred[i,:]) for i in 1:size(pred,1)]
end

function nnodes(f::DecisionForest)
    nsubmodels(f)
end

function nleaves(f::DecisionForest)
    nleafmodels(f)
end

function height(f::DecisionForest)
    subtreeheight(f)
end

############################################################################################

"""
A `MixedSymbolicModel` is a symbolic model that operaters as a free nested structure of IF-THEN-ELSE
and IF-ELSEIF-ELSE blocks:

    IF (antecedent_1) THEN
        IF (antecedent_1)     THEN (consequent_1)
        ELSEIF (antecedent_2) THEN (consequent_2)
        ELSE (consequent_1_default) END
    ELSE
        IF (antecedent_3) THEN
            (consequent_3)
        ELSE
            (consequent_4)
        END
    END

where the antecedents are formulas to be checked, and the consequents are the feasible
local outcomes of the block.

In Sole.jl, this logic can implemented using `ConstrainedModel`s such as
`Rule`s, `Branch`s, `DecisionList`s, `DecisionTree`s, and the be wrapped into
a `MixedSymbolicModel`:

    struct MixedSymbolicModel{O,FM<:AbstractModel} <: ConstrainedModel{O,FM}
        root::M where {M<:Union{LeafModel{<:O},ConstrainedModel{<:O,<:FM}}}
        info::NamedTuple
    end

Note that `FM` refers to the Feasible Models (`FM`) allowed in the model's sub-tree.

See also [`ConstrainedModel`](@ref), [`DecisionTree`](@ref), [`DecisionList`](@ref).
"""
struct MixedSymbolicModel{O,FM<:AbstractModel} <: ConstrainedModel{O,FM}
    root::M where {M<:Union{LeafModel{<:O},ConstrainedModel{<:O,<:FM}}}
    info::NamedTuple

    function MixedSymbolicModel(
        root::Any,
        info::NamedTuple = (;),
    )
        root = wrap(root)
        M = typeof(root)
        O = outcometype(root)
        FM = typeintersect(Union{propagate_feasiblemodels(M)}, AbstractModel{<:O})
        check_model_constraints(MixedSymbolicModel{O}, typeof(root), FM, O)
        new{O,FM}(root, info)
    end
end

root(m::MixedSymbolicModel) = m.root

issymbolic(m::MixedSymbolicModel) = issymbolic(root(m))

isopen(::MixedSymbolicModel) = isopen(root)

function apply(
    m::MixedSymbolicModel,
    id::Union{AbstractInterpretation,AbstractInterpretationSet};
    kwargs...
)
    apply(root(m), id; kwargs...)
end

############################################################################################<|MERGE_RESOLUTION|>--- conflicted
+++ resolved
@@ -146,31 +146,23 @@
     map(i_instance->apply(m, d, i_instance; kwargs...), 1:ninstances(d))
 end
 
+# Symbolic models encode a *rule-based thought process*,
+# and provide a form of transparent and interpretable computation.
 """
     issymbolic(::AbstractModel)::Bool
 
 Return whether a model is symbolic or not.
-<<<<<<< HEAD
 A model is said to be `symbolic` when its application relies on checking formulas
 of a certain logical language (see [`SoleLogics`](@ref) package) on the instance.
 Symbolic models provide a form of transparent and interpretable modeling,
-as a symbolic model can be synthethised into a set of mutually exclusive logical rules.
-
-Instead, a model is said to be functional when it encodes an algebraic mathematical
-function (e.g., a neural network).
-=======
-A model is said to be `symbolic` when its functioning simply relies on checking conditions
-(e.g., based on formulas of a certain logical language, see [`SoleLogics`](@ref) package)
-on the instance.
-Essentially, symbolic models have a *rule-based structure*,
-and provide a form of transparent and interpretable computation.
+as a symbolic model can be synthethised into a set of mutually exclusive logical rules
+that can often be translated into natural language.
 
 Examples of purely symbolic models are [`Rule`](@ref)s, [`Branch`](@ref),
 [`DecisionList`](@ref)s and [`DecisionTree`](@ref)s.
 Examples of non-symbolic models are those encoding algebraic mathematical
-functions (e.g., a neural networks). Note that [`DecisionForest`](@ref)s are
-not purely symbolic.
->>>>>>> d6cb5e2f
+functions (e.g., neural networks). Note that [`DecisionForest`](@ref)s are
+not purely symbolic, as they rely on an algebraic aggregation step.
 
 See also
 [`apply`](@ref),
@@ -287,11 +279,7 @@
 the output type `O` by wrapping the `Function` into an object of type
 `FunctionWrapper{O}`.
 
-<<<<<<< HEAD
 See also [`ConstantModel`](@ref), [`FunctionWrapper`](@ref), [`LeafModel`](@ref).
-=======
-See also [`ConstantModel`](@ref), [`FunctionWrapper`](@ref), [`FinalModel`](@ref).
->>>>>>> d6cb5e2f
 """
 struct FunctionModel{O} <: LeafModel{O}
     f::FunctionWrapper{O}

import Base: convert, length, getindex, isopen
import SoleLogics: check, syntaxstring
using SoleData: slice_dataset
using SoleLogics: LeftmostLinearForm, LeftmostConjunctiveForm, LeftmostDisjunctiveForm

# Util
typename(::Type{T}) where T = eval(nameof(T))

"""
    abstract type AbstractBooleanCondition end

A boolean condition is a condition that evaluates to a boolean truth value (`true`/`false`),
when checked on a logical interpretation.

See also
[`TrueCondition`](@ref),
[`LogicalTruthCondition`](@ref),
[`check`](@ref),
[`syntaxstring`](@ref).
"""
abstract type AbstractBooleanCondition end

function syntaxstring(c::AbstractBooleanCondition; kwargs...)
    error("Please, provide method syntaxstring(::$(typeof(c)); kwargs...).")
end

function Base.show(io::IO, c::AbstractBooleanCondition)
    print(io, "$(typeof(c))($(syntaxstring(c)))")
end

# Check on a boolean condition
function check(c::AbstractBooleanCondition, i::AbstractInterpretation, args...; kwargs...)
    error("Please, provide method check(::$(typeof(c))," *
        " i::$(typeof(i)), args...; kwargs...).")
end
function check(
    c::AbstractBooleanCondition,
    d::AbstractInterpretationSet,
    args...;
    kwargs...
)
    map(
        i_sample->check(c, slice_dataset(d, [i_sample]; return_view = true), args...; kwargs...)[1],
        1:nsamples(d)
    )
end

"""
    abstract type AbstractLogicalBooleanCondition <: AbstractBooleanCondition end

A boolean condition based on a formula of a given logic, that is
to be checked on a logical interpretation.

See also
[`formula`](@ref),
[`syntaxstring`](@ref),
[`check`](@ref),
[`AbstractBooleanCondition`](@ref).
"""
abstract type AbstractLogicalBooleanCondition <: AbstractBooleanCondition end

"""
    formula(c::AbstractLogicalBooleanCondition)::AbstractFormula

Return the logical formula (see [`SoleLogics`](@ref) package) of a given
logical boolean condition.

See also
[`syntaxstring`](@ref),
[`AbstractLogicalBooleanCondition`](@ref).
"""
function formula(c::AbstractLogicalBooleanCondition)::AbstractFormula
    error("Please, provide method formula(::$(typeof(c))).")
end

function syntaxstring(c::AbstractLogicalBooleanCondition; kwargs...)
    syntaxstring(formula(c); kwargs...)
end

"""
    struct TrueCondition <: AbstractLogicalBooleanCondition end

A true condition is the boolean condition that always yields `true`.

See also
[`LogicalTruthCondition`](@ref),
[`AbstractLogicalBooleanCondition`](@ref).
"""
struct TrueCondition <: AbstractLogicalBooleanCondition end

formula(::TrueCondition) = SyntaxTree(⊤)
check(::TrueCondition, i::AbstractInterpretation, args...; kwargs...) = true
check(::TrueCondition, d::AbstractInterpretationSet, args...; kwargs...) =
    fill(true, nsamples(d))

"""
    struct LogicalTruthCondition{F<:AbstractFormula} <: AbstractLogicalBooleanCondition
        formula::F
    end

A boolean condition that, on a given logical interpretation,
a logical formula evaluates to the `top` of the logic's algebra.

See also
[`formula`](@ref),
[`AbstractLogicalBooleanCondition`](@ref).
"""
struct LogicalTruthCondition{F<:AbstractFormula} <: AbstractLogicalBooleanCondition
    formula::F

    function LogicalTruthCondition{F}(
        formula::F
    ) where {F<:AbstractFormula}
        new{F}(formula)
    end

    function LogicalTruthCondition(
        formula::F
    ) where {F<:AbstractFormula}
        LogicalTruthCondition{F}(formula)
    end
end

formula(c::LogicalTruthCondition) = c.formula

function check(c::LogicalTruthCondition, i::AbstractInterpretation, args...; kwargs...)
    istop(check(formula(c), i, args...; kwargs...))
end
function check(
    c::LogicalTruthCondition,
    d::AbstractInterpretationSet,
    args...;
    kwargs...,
)
    map(istop, check(formula(c), d, args...; kwargs...))
end

############################################################################################

# Helpers
convert(::Type{AbstractBooleanCondition}, f::AbstractFormula) = LogicalTruthCondition(f)
convert(::Type{AbstractBooleanCondition}, tok::AbstractSyntaxToken) = LogicalTruthCondition(SyntaxTree(tok))
convert(::Type{AbstractBooleanCondition}, ::typeof(⊤)) = TrueCondition()

############################################################################################

"""
    abstract type AbstractModel{O} end

Abstract type for mathematical models that,
given an instance object (i.e., a piece of data), output an
outcome of type `O`.

See also
[`Rule`](@ref),
[`Branch`](@ref),
[`isopen`](@ref),
[`apply`](@ref),
[`issymbolic`](@ref),
[`info`](@ref),
[`outcometype`](@ref).
"""
abstract type AbstractModel{O} end

"""
    outcometype(::Type{<:AbstractModel{O}}) where {O} = O
    outcometype(m::AbstractModel) = outcometype(typeof(m))

Return the outcome type of a model (type).

See also [`AbstractModel`](@ref).
"""
outcometype(::Type{<:AbstractModel{O}}) where {O} = O
outcometype(m::AbstractModel) = outcometype(typeof(m))

doc_open_model = """
An `AbstractModel{O}` is *closed* if it is always able to provide an outcome of type `O`.
Otherwise, the model can output `nothing` values and is referred to as *open*.
"""

"""
    isopen(::AbstractModel)::Bool

Return whether a model is open.
$(doc_open_model)
[`Rule`](@ref) is an example of an *open* model, while [`Branch`](@ref)
is an example of *closed* model.

See also [`AbstractModel`](@ref).
"""
isopen(::AbstractModel) = true

"""
    outputtype(m::AbstractModel)

Return a supertype for the outputs obtained when `apply`ing a model.
The result depends on whether the model is open or closed:

    outputtype(M::AbstractModel{O}) = isopen(M) ? Union{Nothing,O} : O

Note that if the model is closed, then `outputtype(m)` is equal to `outcometype(m)`.

See also
[`isopen`](@ref),
[`apply`](@ref),
[`outcometype`](@ref),
[`AbstractModel`](@ref).
"""
function outputtype(m::AbstractModel)
    isopen(m) ? Union{Nothing,outcometype(m)} : outcometype(m)
end

"""
    apply(
        m::AbstractModel,
        i::AbstractInterpretation;
        check_args::Tuple = (),
        check_kwargs::NamedTuple = (;),
        functional_args::Tuple = (),
        functional_kwargs::NamedTuple = (;),
        kwargs...
    )::outputtype(m)

    apply(
        m::AbstractModel,
        d::AbstractInterpretationSet;
        check_args::Tuple = (),
        check_kwargs::NamedTuple = (; use_memo = [ThreadSafeDict{SyntaxTree,WorldSet{worldtype(d)}}() for i in 1:nsamples(d)]),
        functional_args::Tuple = (),
        functional_kwargs::NamedTuple = (;),
        kwargs...
    )::AbstractVector{<:outputtype(m)}

Return the output prediction of the model on an instance, or on each instance of a dataset.
The predictions can be `nothing` if the model is *open*.

`check_args` and `check_kwargs` can influence check's behavior at the time
of its computation (see [`check`](@ref))

`functional_args` and `functional_kwargs` can influence FunctionModel's
behavior when the corresponding function is applied to AbstractInterpretation (see
[`FunctionModel`](@ref), [`AbstractInterpretation`](@ref))

See also
[`isopen`](@ref),
[`outcometype`](@ref),
[`outputtype`](@ref),
[`AbstractModel`](@ref),
[`AbstractInterpretation`](@ref),
[`AbstractInterpretationSet`](@ref).
"""
function apply(
    m::AbstractModel,
    i::AbstractInterpretation;
    check_args::Tuple = (),
    check_kwargs::NamedTuple = (;),
    functional_args::Tuple = (),
    functional_kwargs::NamedTuple = (;),
    kwargs...,
)::outputtype(m)
    error("Please, provide method apply(::$(typeof(m)), ::$(typeof(i))).")
end

function apply(
    m::AbstractModel,
    d::AbstractInterpretationSet,
    i_sample::Integer;
    kwargs...
)::outputtype(m)
    interpretation = get_instance(d, i_sample)
    apply(m, interpretation; kwargs...)
end

function apply(
    m::AbstractModel,
    d::AbstractInterpretationSet;
    kwargs...
)::AbstractVector{<:outputtype(m)}
    map(i_sample->apply(m, d, i_sample; kwargs...), 1:nsamples(d))
end

"""
    issymbolic(::AbstractModel)::Bool

Return whether a model is symbolic or not.
A model is said to be `symbolic` when its application relies on checking formulas
of a certain logical language (see [`SoleLogics`](@ref) package) on the instance.
Symbolic models provide a form of transparent and interpretable modeling.

Instead, a model is said to be functional when it encodes an algebraic mathematical
function (e.g., a neural network).
TODO explain listrules/cascade/rules A symbolic model is one where the computation has a *rule-base structure*.

See also
[`apply`](@ref),
[`listrules`](@ref),
[`AbstractModel`](@ref).
"""
issymbolic(::AbstractModel) = false

"""
    info(m::AbstractModel)::NamedTuple = m.info

Return the `info` structure for model `m`; this structure is used
for storing additional information that does not affect the model's behavior.
This structure can hold, for example, information
about the model's statistical performance during the learning phase.
"""
info(m::AbstractModel)::NamedTuple = m.info


############################################################################################
############################################################################################
############################################################################################

"""
    abstract type FinalModel{O} <: AbstractModel{O} end

A `FinalModel` is a model which outcomes do not depend on another model.
An `AbstractModel` can generally wrap other `AbstractModel`s. In such case, the outcome can
depend on the inner models being applied on the instance object. Otherwise, the model is
considered final; that is, it is a leaf of a tree of `AbstractModel`s.

See also [`ConstantModel`](@ref), [`FunctionModel`](@ref), [`AbstractModel`](@ref).
"""
abstract type FinalModel{O} <: AbstractModel{O} end

"""
    struct ConstantModel{O} <: FinalModel{O}
        outcome::O
        info::NamedTuple
    end

The simplest type of model is the `ConstantModel`;
it is a `FinalModel` that always outputs the same outcome.

# Examples
```julia-repl
julia> SoleModels.FinalModel(2) isa SoleModels.ConstantModel

julia> SoleModels.FinalModel(sum) isa SoleModels.FunctionModel
┌ Warning: Over efficiency concerns, please consider wrappingJulia Function's into FunctionWrapper{O,Tuple{SoleModels.AbstractInterpretation}} structures,where O is their return type.
└ @ SoleModels ~/.julia/dev/SoleModels/src/models/base.jl:337
true

```

See also
[`apply`](@ref),
[`FunctionModel`](@ref),
[`FinalModel`](@ref).
"""
struct ConstantModel{O} <: FinalModel{O}
    outcome::O
    info::NamedTuple

    function ConstantModel{O}(
        outcome::O,
        info::NamedTuple = (;),
    ) where {O}
        new{O}(outcome, info)
    end

    function ConstantModel(
        outcome::O,
        info::NamedTuple = (;),
    ) where {O}
        ConstantModel{O}(outcome, info)
    end

    function ConstantModel{O}(m::ConstantModel) where {O}
        ConstantModel{O}(m.outcome, m.info)
    end

    function ConstantModel(m::ConstantModel)
        ConstantModel(m.outcome, m.info)
    end
end

outcome(m::ConstantModel) = m.outcome
isopen(::ConstantModel) = false
apply(m::ConstantModel, i::AbstractInterpretation; kwargs...) = outcome(m)
apply(m::ConstantModel, d::AbstractInterpretationSet, i_sample::Integer; kwargs...) = outcome(m)
apply(m::ConstantModel, d::AbstractInterpretationSet; kwargs...) = fill(outcome(m), nsamples(d))

convert(::Type{ConstantModel{O}}, o::O) where {O} = ConstantModel{O}(o)
convert(::Type{<:AbstractModel{F}}, m::ConstantModel) where {F} = ConstantModel{F}(m)

"""
    struct FunctionModel{O} <: FinalModel{O}
        f::FunctionWrapper{O}
        info::NamedTuple
    end

A `FunctionModel` is a `FinalModel` that applies a native Julia `Function`
in order to compute the outcome. Over efficiency concerns, it is mandatory to make explicit
the output type `O` by wrapping the `Function` into an object of type
`FunctionWrapper{O}`.

TODO @Michele explain functional_args/functional_kwargs

See also [`ConstantModel`](@ref), [`FunctionWrapper`](@ref), [`FinalModel`](@ref).
"""
struct FunctionModel{O} <: FinalModel{O}
    f::FunctionWrapper{O}
    # isopen::Bool TODO
    info::NamedTuple

    function FunctionModel{O}(
        f::FunctionWrapper{O},
        info::NamedTuple = (;),
    ) where {O}
        new{O}(f, info)
    end

    function FunctionModel(
        f::FunctionWrapper{O},
        info::NamedTuple = (;),
    ) where {O}
        FunctionModel{O}(f, info)
    end

    function FunctionModel{O}(
        f::Function,
        info::NamedTuple = (;),
    ) where {O}
        @warn "Over efficiency concerns, please consider wrapping"*
        "Julia Function's into FunctionWrapper{O,Tuple{SoleModels.AbstractInterpretation}}"*
        " structures,where O is their return type."
        f = FunctionWrapper{O,Tuple{AbstractInterpretation}}(f)
        FunctionModel{O}(f, info)
    end

    function FunctionModel(
        f::Function,
        info::NamedTuple = (;),
    )
        FunctionModel{Any}(f, info)
    end

    function FunctionModel{O}(m::FunctionModel) where {O}
        FunctionModel{O}(m.f, m.info)
    end

    function FunctionModel(m::FunctionModel)
        FunctionModel(m.f, m.info)
    end
end

f(m::FunctionModel) = m.f
isopen(::FunctionModel) = false
function apply(
    m::FunctionModel,
    i::AbstractInterpretation;
    functional_models_gets_single_instance::Bool = false,
    functional_args::Tuple = (),
    functional_kwargs::NamedTuple = (;),
    kwargs...,
)
    @assert functional_models_gets_single_instance
    f(m)(i, functional_args...; functional_kwargs...)
end
function apply(
    m::FunctionModel,
    d::AbstractInterpretationSet,
    i_sample::Integer;
    functional_models_gets_single_instance::Bool = false,
    functional_args::Tuple = (),
    functional_kwargs::NamedTuple = (;),
    kwargs...,
)
    if functional_models_gets_single_instance
        interpretation = get_instance(d, i_sample)
        f(m)(interpretation, functional_args...; functional_kwargs...)
    else
        f(m)(d, i_sample, functional_args...; functional_kwargs...)
    end
end

convert(::Type{<:AbstractModel{F}}, m::FunctionModel) where {F} = FunctionModel{F}(m)

"""
    wrap(o::Any)::AbstractModel

This function wraps anything into an AbstractModel.
The default behavior is the following:
- when called on an `AbstractModel`, the model is
simply returned (no wrapping is performed);
- `Function`s and `FunctionWrapper`s are wrapped into a `FunctionModel`;
- every other object is wrapped into a `ConstantModel`.

See also
[`ConstantModel`](@ref), [`FunctionModel`](@ref),
[`ConstrainedModel`](@ref), [`FinalModel`](@ref).
"""
wrap(o::Any, FM::Type{<:AbstractModel}) = convert(FM, wrap(o))
wrap(m::AbstractModel) = m
wrap(o::Function) = FunctionModel(o)
wrap(o::FunctionWrapper{O}) where {O} = FunctionModel{O}(o)
wrap(o::O) where {O} = convert(ConstantModel{O}, o)

# Helper
FinalModel(o) = wrap(o)

############################################################################################
############################################################################################
############################################################################################

"""
An `AbstractModel` can wrap another `AbstractModel`, and use it to compute the outcome.
As such, an `AbstractModel` can actually be the result of a composition of many models,
and enclose a *tree* of `AbstractModel`s (with `FinalModel`s at the leaves).
In order to typebound the Feasible Models (`FM`) allowed in the sub-tree,
the `ConstrainedModel` type is introduced:

    abstract type ConstrainedModel{O,FM<:AbstractModel} <: AbstractModel{O} end

For example, `ConstrainedModel{String, Union{Branch{String}, ConstantModel{String}}}`
supertypes models that with `String` outcomes that make use of `Branch{String}` and
`ConstantModel{String}` (essentially, a decision trees with `String`s at the leaves).

See also [`FinalModel`](@ref), [`AbstractModel`](@ref).
"""
abstract type ConstrainedModel{O,FM<:AbstractModel} <: AbstractModel{O} end

"""
    feasiblemodelstype(m::AbstractModel)

Return a `Union` of the Feasible Models (`FM`) allowed in the sub-tree of any
AbstractModel. Note that for a `ConstrainedModel{O,FM<:AbstractModel}`, it
simply returns `FM`.

See also [`ConstrainedModel`](@ref).
"""
feasiblemodelstype(::Type{M}) where {O, M<:AbstractModel{O}} = AbstractModel{<:O}
feasiblemodelstype(::Type{M}) where {M<:AbstractModel} = AbstractModel
feasiblemodelstype(::Type{M}) where {O, M<:FinalModel{O}} = Union{}
feasiblemodelstype(::Type{M}) where {M<:FinalModel} = Union{}
feasiblemodelstype(::Type{<:ConstrainedModel{O,FM}}) where {O,FM} = FM
feasiblemodelstype(m::ConstrainedModel) = outcometype(typeof(m))

"""
    propagate_feasiblemodels(M::Type{<:AbstractModel}) = Union{typename(M){outcometype(M)}, feasiblemodelstype(M)}
    propagate_feasiblemodels(m::AbstractModel) = propagate_feasiblemodels(typeof(m))

This function is used upon construction of a `ConstrainedModel`,
to compute its Feasible Models (`FM`).
In general, its `FM` are a `Union` of the `FM` of its immediate child models, but
a trick is used in order to avoid unneccessary propagation of types throughout the model tree.
Note that this trick assumes that the first type parameter of any `ConstrainedModel` is
its `outcometype` `O`.

See also [`feasiblemodelstype`](@ref), [`ConstrainedModel`](@ref).
"""

propagate_feasiblemodels(M::Type{<:AbstractModel}) = Union{typename(M){outcometype(M)}, feasiblemodelstype(M)}
propagate_feasiblemodels(m::AbstractModel) = propagate_feasiblemodels(typeof(m))

"""
This function is used when constructing `ConstrainedModel`s to check that the inner
models satisfy the desired type constraints.

See also [`ConstrainedModel`](@ref), [`Rule`](@ref), [`Branch`](@ref).
"""
function check_model_constraints(
    M::Type{<:AbstractModel},
    I_M::Type{<:AbstractModel},
    FM::Type{<:AbstractModel},
    FM_O::Type = outcometype(FM)
)
    I_O = outcometype(I_M)
    # FM_O = outcometype(FM)
    @assert I_O <: FM_O "Can't instantiate $(M) with inner model outcometype" *
        " $(I_O)! $(I_O) <: $(FM_O) should hold."
    # @assert I_M <: FM || typename(I_M) <: typename(FM) "Can't instantiate $(M) with inner model $(I_M))! $(I_M) <: $(FM) || $(typename(I_M)) <: $(typename(FM)) should hold."
    @assert I_M <: FM "Can't instantiate $(M) with inner model $(I_M))!" *
        " $(I_M) <: $(FM) should hold."
    if ! (I_M<:FinalModel{<:FM_O})
        # @assert I_M<:ConstrainedModel{FM_O,<:FM} "ConstrainedModels require I_M<:ConstrainedModel{O,<:FM}, but $(I_M) does not subtype $(ConstrainedModel{FM_O,<:FM})."
        @assert I_M<:ConstrainedModel{<:FM_O,<:FM} "ConstrainedModels require" *
            " I_M<:ConstrainedModel{<:O,<:FM}, but $(I_M) does not" *
            " subtype $(ConstrainedModel{<:FM_O,<:FM})."
    end
end

############################################################################################
############################################################################################
############################################################################################

doc_symbolic_basics = """
Symbolic modeling builds onto two basic building blocks, which are `AbstractModel`s themselves:
- `Rule`: IF (antecedent) THEN (consequent) END
- `Branch`: IF (antecedent) THEN (posconsequent) ELSE (negconsequent) END
The *antecedent* is a formula of a certain logic, that can typically evaluate to true or false
when the model is applied on an instance object;
the *consequent*s are `AbstractModel`s themselves, that are to be applied to the instance object
in order to obtain an outcome.
"""

"""
    struct Rule{
        O,
        C<:AbstractBooleanCondition,
        FM<:AbstractModel
    } <: ConstrainedModel{O,FM}
        antecedent::C
        consequent::FM
        info::NamedTuple
    end

A `Rule` is one of the fundamental building blocks of symbolic modeling, and has
the semantics:

    IF (antecedent) THEN (consequent) END

where the antecedent is a condition to be tested and the consequent is the local outcome of the block.

Note that `FM` refers to the Feasible Models (`FM`) allowed in the model's sub-tree.

See also
[`antecedent`](@ref),
[`consequent`](@ref),
[`AbstractBooleanCondition`](@ref),
[`ConstrainedModel`](@ref),
[`AbstractModel`](@ref).
"""
struct Rule{
    O,
    C<:AbstractBooleanCondition,
    FM<:AbstractModel
} <: ConstrainedModel{O,FM}
    antecedent::C
    consequent::FM
    info::NamedTuple

    function Rule{O}(
        antecedent::Union{AbstractSyntaxToken,AbstractFormula,AbstractBooleanCondition},
        consequent::Any,
        info::NamedTuple = (;),
    ) where {O}
        antecedent = convert(AbstractBooleanCondition, antecedent)
        C = typeof(antecedent)
        consequent = wrap(consequent, AbstractModel{O})
        FM = typeintersect(propagate_feasiblemodels(consequent), AbstractModel{<:O})
        check_model_constraints(Rule{O}, typeof(consequent), FM, O)
        new{O,C,FM}(antecedent, consequent, info)
    end

    function Rule(
        antecedent::Union{AbstractSyntaxToken,AbstractFormula,AbstractBooleanCondition},
        consequent::Any,
        info::NamedTuple = (;),
    )
        consequent = wrap(consequent)
        O = outcometype(consequent)
        Rule{O}(antecedent, consequent, info)
    end

    function Rule(
        consequent::Any,
        info::NamedTuple = (;),
    )
        antecedent = TrueCondition()
        consequent = wrap(consequent)
        O = outcometype(consequent)
        Rule{O}(antecedent, consequent, info)
    end
end

"""
    antecedent(m::Union{Rule,Branch})::AbstractBooleanCondition

Return the antecedent of a rule/branch;
that is, the condition to be evaluated upon applying the model.

See also
[`apply`](@ref),
[`consequent`](@ref),
[`check_antecedent`](@ref),
[`Rule`](@ref),
[`Branch`](@ref).
"""
antecedent(m::Rule) = m.antecedent

"""
    consequent(m::Rule)::AbstractModel

Return the consequent of a rule.

See also
[`antecedent`](@ref),
[`Rule`](@ref).
"""
consequent(m::Rule) = m.consequent

conditiontype(::Type{M}) where {M<:Rule{O,C}} where {O,C} = C
conditiontype(m::Rule) = conditiontype(typeof(m))

issymbolic(::Rule) = true

"""
    function check_antecedent(
        m::Union{Rule,Branch},
        args...;
        kwargs...
    )
        check(antecedent(m), id, args...; kwargs...)
    end

Simply checks the antecedent of a rule on an instance or dataset.

See also
[`antecedent`](@ref),
[`Rule`](@ref),
[`Branch`](@ref).
"""
function check_antecedent(
    m::Rule,
    args...;
    kwargs...
)
    check(antecedent(m), args...; kwargs...)
end

function apply(
    m::Rule,
    i::AbstractInterpretation;
    check_args::Tuple = (),
    check_kwargs::NamedTuple = (;),
    kwargs...
)
    if check_antecedent(m, i, check_args...; check_kwargs...)
        apply(consequent(m), i;
            check_args = check_args,
            check_kwargs = check_kwargs,
            kwargs...
        )
    else
        nothing
    end
end

function apply(
    m::Rule,
    d::AbstractInterpretationSet,
    i_sample::Integer;
    check_args::Tuple = (),
    check_kwargs::NamedTuple = (; use_memo = [Dict{SyntaxTree,WorldSet{worldtype(d)}}() for i in 1:nsamples(d)]),
    kwargs...
)
    if check_antecedent(m, d, i_sample, check_args...; check_kwargs...) == true
        apply(consequent(m), d, i_sample;
            check_args = check_args,
            check_kwargs = check_kwargs,
            kwargs...
        )
    else
        nothing
    end
end

# Helper
function formula(m::Rule{O,<:Union{LogicalTruthCondition,TrueCondition}}) where {O}
    formula(antecedent(m))
end

# Helpers
function conjuncts(m::Rule{O,<:LogicalTruthCondition{<:LeftmostConjunctiveForm}}) where {O}
    conjuncts(formula(m))
end
function nconjuncts(m::Rule{O,<:LogicalTruthCondition{<:LeftmostConjunctiveForm}}) where {O}
    nconjuncts(formula(m))
end
function disjuncts(m::Rule{O,<:LogicalTruthCondition{<:LeftmostDisjunctiveForm}}) where {O}
    disjuncts(formula(m))
end
function ndisjuncts(m::Rule{O,<:LogicalTruthCondition{<:LeftmostDisjunctiveForm}}) where {O}
    ndisjuncts(formula(m))
end

# Helper
function Base.getindex(
    m::Rule{O,C},
    idxs::AbstractVector{<:Integer},
) where {O,SS<:LeftmostLinearForm,C<:LogicalTruthCondition{SS}}
    Rule{O,C}(
        LogicalTruthCondition{SS}(begin
            ants = children(formula(m))
            SS(ants[idxs])
        end),
        consequent(m)
    )
end


############################################################################################

"""
    struct Branch{
        O,
        C<:AbstractBooleanCondition,
        FM<:AbstractModel
    } <: ConstrainedModel{O,FM}
        antecedent::C
        posconsequent::FM
        negconsequent::FM
        info::NamedTuple
    end

A `Branch` is one of the fundamental building blocks of symbolic modeling, and has
the semantics:

    IF (antecedent) THEN (consequent_1) ELSE (consequent_2) END

where the antecedent is boolean condition to be tested and the consequents are the feasible
local outcomes of the block.

Note that `FM` refers to the Feasible Models (`FM`) allowed in the model's sub-tree.

See also
[`antecedent`](@ref),
[`posconsequent`](@ref),
[`negconsequent`](@ref),
[`AbstractBooleanCondition`](@ref),
[`Rule`](@ref),
[`ConstrainedModel`](@ref), [`AbstractModel`](@ref).
"""
struct Branch{
    O,
    C<:AbstractBooleanCondition,
    FM<:AbstractModel
} <: ConstrainedModel{O,FM}
    antecedent::C
    posconsequent::FM
    negconsequent::FM
    info::NamedTuple

    function Branch(
        antecedent::Union{AbstractSyntaxToken,AbstractFormula,AbstractBooleanCondition},
        posconsequent::Any,
        negconsequent::Any,
        info::NamedTuple = (;),
    )
        antecedent = convert(AbstractBooleanCondition, antecedent)
        C = typeof(antecedent)
        posconsequent = wrap(posconsequent)
        negconsequent = wrap(negconsequent)
        O = Union{outcometype(posconsequent),outcometype(negconsequent)}
        FM = typeintersect(Union{propagate_feasiblemodels(posconsequent),propagate_feasiblemodels(negconsequent)}, AbstractModel{<:O})
        check_model_constraints(Branch{O}, typeof(posconsequent), FM, O)
        check_model_constraints(Branch{O}, typeof(negconsequent), FM, O)
        new{O,C,FM}(antecedent, posconsequent, negconsequent, info)
    end

    function Branch(
        antecedent::Union{AbstractSyntaxToken,AbstractFormula,AbstractBooleanCondition},
        (posconsequent, negconsequent)::Tuple{Any,Any},
        info::NamedTuple = (;),
    )
        Branch(antecedent, posconsequent, negconsequent, info)
    end

end

antecedent(m::Branch) = m.antecedent

"""
    posconsequent(m::Branch)::AbstractModel

Return the positive consequent of a branch;
that is, the model to be applied if the antecedent evaluates to `true`.

See also
[`antecedent`](@ref),
[`Branch`](@ref).
"""
posconsequent(m::Branch) = m.posconsequent

"""
    negconsequent(m::Branch)::AbstractModel

Return the negative consequent of a branch;
that is, the model to be applied if the antecedent evaluates to `false`.

See also
[`antecedent`](@ref),
[`Branch`](@ref).
"""
negconsequent(m::Branch) = m.negconsequent

conditiontype(::Type{M}) where {M<:Branch{O,C}} where {O,C} = C
conditiontype(m::Branch) = conditiontype(typeof(m))

issymbolic(::Branch) = true

isopen(m::Branch) = isopen(posconsequent(m)) || isopen(negconsequent(m))

function check_antecedent(
    m::Branch,
    args...;
    kwargs...
)
    check(antecedent(m), args...; kwargs...)
end

function apply(
    m::Branch,
    i::AbstractInterpretation;
    check_args::Tuple = (),
    check_kwargs::NamedTuple = (;),
    kwargs...
)
    if check_antecedent(m, i, check_args...; check_kwargs...)
        apply(posconsequent(m), i;
            check_args = check_args,
            check_kwargs = check_kwargs,
            kwargs...
        )
    else
        apply(negconsequent(m), i;
            check_args = check_args,
            check_kwargs = check_kwargs,
            kwargs...
        )
    end
end

function apply(
    m::Branch{O,<:LogicalTruthCondition},
    d::AbstractInterpretationSet,
    i_sample::Integer;
    check_args::Tuple = (),
    check_kwargs::NamedTuple = (; use_memo = [Dict{SyntaxTree,WorldSet{worldtype(d)}}() for i in 1:nsamples(d)]),
    kwargs...
) where {O}
    if check_antecedent(m, d, i_sample, check_args...; check_kwargs...) == true
        apply(posconsequent(m), d, i_sample;
            check_args = check_args,
            check_kwargs = check_kwargs,
            kwargs...
        )
    else
        apply(negconsequent(m), d, i_sample;
            check_args = check_args,
            check_kwargs = check_kwargs,
            kwargs...
        )
    end
end

function apply(
    m::Branch{O,<:LogicalTruthCondition},
    d::AbstractInterpretationSet;
    check_args::Tuple = (),
    check_kwargs::NamedTuple = (; use_memo = [ThreadSafeDict{SyntaxTree,WorldSet{worldtype(d)}}() for i in 1:nsamples(d)]),
    kwargs...
) where {O}
    cs = check_antecedent(m, d, check_args...; check_kwargs...)
    cpos = findall((c)->c==true, cs)
    cneg = findall((c)->c==false, cs)
    out = Array{outputtype(m)}(undef,length(cs))
    if !isempty(cpos)
        out[cpos] .= apply(
            posconsequent(m),
            slice_dataset(d, cpos; return_view = true);
            check_args = check_args,
            check_kwargs = check_kwargs,
            kwargs...
        )
    end
    if !isempty(cneg)
        out[cneg] .= apply(
            negconsequent(m),
            slice_dataset(d, cneg; return_view = true);
            check_args = check_args,
            check_kwargs = check_kwargs,
            kwargs...
        )
    end
    out
end

# Helper
function formula(m::Branch{O,<:Union{LogicalTruthCondition,TrueCondition}}) where {O}
    formula(antecedent(m))
end

function Base.getindex(
    m::Branch{O,<:LogicalTruthCondition{<:LeftmostLinearForm}},
    args...
) where {O}
    return Base.getindex(formula(m), args...)
end

############################################################################################

"""
    struct DecisionList{
        O,
        C<:AbstractBooleanCondition,
        FM<:AbstractModel
    } <: ConstrainedModel{O,FM}
        rulebase::Vector{Rule{_O,_C,_FM} where {_O<:O,_C<:C,_FM<:FM}}
        defaultconsequent::FM
        info::NamedTuple
    end

A `DecisionList` (or *decision table*, or *rule-based model*) is a symbolic model that
has the semantics of an IF-ELSEIF-ELSE block:

    IF (antecedent_1)     THEN (consequent_1)
    ELSEIF (antecedent_2) THEN (consequent_2)
    ...
    ELSEIF (antecedent_n) THEN (consequent_n)
    ELSE (consequent_default) END

where the antecedents are conditions to be tested and the consequents are the feasible
local outcomes of the block.
Using the classical semantics, the antecedents are evaluated in order,
and a consequent is returned as soon as a valid antecedent is found,
or when the computation reaches the ELSE clause.

Note that `FM` refers to the Feasible Models (`FM`) allowed in the model's sub-tree.

See also
[`Rule`](@ref),
[`ConstrainedModel`](@ref),
[`DecisionTree`](@ref),
[`AbstractModel`](@ref).
"""
struct DecisionList{
    O,
    C<:AbstractBooleanCondition,
    FM<:AbstractModel
} <: ConstrainedModel{O,FM}
    rulebase::Vector{Rule{_O,_C,_FM} where {_O<:O,_C<:C,_FM<:FM}}
    defaultconsequent::FM
    info::NamedTuple

    function DecisionList(
        rulebase::Vector{<:Rule},
        defaultconsequent::Any,
        info::NamedTuple = (;),
    )
        defaultconsequent = wrap(defaultconsequent)
        O = Union{outcometype(defaultconsequent),outcometype.(rulebase)...}
        C = Union{conditiontype.(rulebase)...}
        FM = typeintersect(Union{propagate_feasiblemodels(defaultconsequent),propagate_feasiblemodels.(rulebase)...}, AbstractModel{<:O})
        # FM = typeintersect(Union{propagate_feasiblemodels(defaultconsequent),propagate_feasiblemodels.(rulebase)...}, AbstractModel{O})
        # FM = Union{propagate_feasiblemodels(defaultconsequent),propagate_feasiblemodels.(rulebase)...}
        check_model_constraints.(DecisionList{O}, typeof.(rulebase), FM, O)
        check_model_constraints(DecisionList{O}, typeof(defaultconsequent), FM, O)
        new{O,C,FM}(rulebase, defaultconsequent, info)
    end
end

rulebase(m::DecisionList) = m.rulebase
defaultconsequent(m::DecisionList) = m.defaultconsequent

conditiontype(::Type{M}) where {M<:DecisionList{O,C}} where {O,C} = C
conditiontype(m::DecisionList) = conditiontype(typeof(m))

issymbolic(::DecisionList) = true

isopen(m::DecisionList) = isopen(defaultconsequent(m))

function apply(
    m::DecisionList,
    i::AbstractInterpretation;
    check_args::Tuple = (),
    check_kwargs::NamedTuple = (;),
)
    for rule in rulebase(m)
        if check(m, i, check_args...; check_kwargs...)
            return consequent(rule)
        end
    end
    defaultconsequent(m)
end

function apply(
    m::DecisionList{O},
    d::AbstractInterpretationSet;
    check_args::Tuple = (),
    check_kwargs::NamedTuple = (; use_memo = [ThreadSafeDict{SyntaxTree,WorldSet{worldtype(d)}}() for i in 1:nsamples(d)]),
) where {O}
    nsamp = nsamples(d)
    pred = Vector{O}(undef, nsamp)
    uncovered_idxs = 1:nsamp

    for rule in rulebase(m)
        length(uncovered_idxs) == 0 && break

        uncovered_d = slice_dataset(d, uncovered_idxs; return_view = true)

        idxs_sat = findall(
            # check_antecedent(rule, d, check_args...; check_kwargs...) .== true
            check_antecedent(rule, uncovered_d, check_args...; check_kwargs...) .== true
        )
        idxs_sat = uncovered_idxs[idxs_sat]
        uncovered_idxs = setdiff(uncovered_idxs, idxs_sat)

        map((i)->(pred[i] = outcome(consequent(rule))), idxs_sat)
    end

    length(uncovered_idxs) != 0 &&
        map((i)->(pred[i] = outcome(defaultconsequent(m))), uncovered_idxs)

    return pred
end

#TODO: write apply! for the other models
#TODO write in docstring that possible values for compute_metrics are: :append, true, false
function apply!(
    m::DecisionList{O},
    d::AbstractInterpretationSet;
    check_args::Tuple = (),
    check_kwargs::NamedTuple = (; use_memo = [ThreadSafeDict{SyntaxTree,WorldSet{worldtype(d)}}() for i in 1:nsamples(d)]),
    compute_metrics::Union{Symbol,Bool} = false,
) where {O}
    nsamp = nsamples(d)
    pred = Vector{O}(undef, nsamp)
    delays = Vector{Integer}(undef, nsamp)
    uncovered_idxs = 1:nsamp
    rules = rulebase(m)

    for (n, rule) in enumerate(rules)
        length(uncovered_idxs) == 0 && break

        uncovered_d = slice_dataset(d, uncovered_idxs; return_view = true)

        idxs_sat = findall(
            # check_antecedent(rule, d, check_args...; check_kwargs...) .== true
            check_antecedent(rule, uncovered_d, check_args...; check_kwargs...) .== true
        )
        idxs_sat = uncovered_idxs[idxs_sat]
        uncovered_idxs = setdiff(uncovered_idxs, idxs_sat)

        delays[idxs_sat] .= (n-1)
        map((i)->(pred[i] = outcome(consequent(rule))), idxs_sat)
    end

    if length(uncovered_idxs) != 0
        map((i)->(pred[i] = outcome(defaultconsequent(m))), uncovered_idxs)
        length(rules) == 0 ? (delays .= 0) : (delays[uncovered_idxs] .= length(rules))
    end

    (length(rules) != 0) && (delays = delays ./ length(rules))

    iprev = info(m)
    inew = compute_metrics == false ? iprev : begin
        if :delays ∉ keys(iprev)
            merge(iprev, (; delays = delays))
        else
            prev = iprev[:delays]
            ntwithout = (; [p for p in pairs(nt) if p[1] != :delays]...)
            if compute_metrics == :append
                merge(ntwithout,(; delays = [prev..., delays...]))
            elseif compute_metrics == true
                merge(ntwithout,(; delays = delays))
            end
        end
    end

    inewnew = begin
        if :pred ∉ keys(inew)
            merge(inew, (; pred = pred))
        else
            prev = inew[:pred]
            ntwithout = (; [p for p in pairs(nt) if p[1] != :pred]...)
            if compute_metrics == :append
                merge(ntwithout,(; pred = [prev..., pred...]))
            elseif compute_metrics == true
                merge(ntwithout,(; pred = pred))
            end
        end
    end

    return DecisionList(rules, defaultconsequent(m), inewnew)
end

# TODO: if delays not in info(m) ?
function meandelaydl(m::DecisionList)
    i = info(m)

    if :delays in keys(i)
        return mean(i[:delays])
    end
end

############################################################################################

"""
A `DecisionTree` is a symbolic model that operates as a nested structure of
IF-THEN-ELSE blocks:

    IF (antecedent_1) THEN
        IF (antecedent_2) THEN
            (consequent_1)
        ELSE
            (consequent_2)
        END
    ELSE
        IF (antecedent_3) THEN
            (consequent_3)
        ELSE
            (consequent_4)
        END
    END

where the antecedents are conditions to be tested and the consequents are the feasible
local outcomes of the block.

In practice, a `DecisionTree` simply wraps a constrained
sub-tree of `Branch` and `FinalModel`:

    struct DecisionTree{
    O,
        C<:AbstractBooleanCondition,
        FFM<:FinalModel
    } <: ConstrainedModel{O, Union{<:Branch{<:O,<:C}, <:FFM}}
        root::M where {M<:Union{FFM,Branch}}
        info::NamedTuple
    end

Note that `FM` refers to the Feasible Models (`FM`) allowed in the model's sub-tree.
Also note that this structure also includes an `info::NamedTuple` for storing additional
information.

See also [`ConstrainedModel`](@ref), [`MixedSymbolicModel`](@ref), [`DecisionList`](@ref).
"""
struct DecisionTree{
    O,
    C<:AbstractBooleanCondition,
    FFM<:FinalModel
} <: ConstrainedModel{O, Union{<:Branch{<:O,<:C}, <:FFM}}
    root::M where {M<:Union{FFM,Branch}}
    info::NamedTuple

    function DecisionTree(
        root::Union{FFM,Branch{O,C,Union{Branch{<:O,C2},FFM}}},
        info::NamedTuple = (;),
    ) where {O, C<:AbstractBooleanCondition, C2<:C, FFM<:FinalModel{<:O}}
        new{O,C,FFM}(root, info)
    end

    function DecisionTree(
        root::Any,
        info::NamedTuple = (;),
    )
        root = wrap(root)
        M = typeof(root)
        O = outcometype(root)
        C = (root isa FinalModel ? AbstractBooleanCondition : conditiontype(M))
        # FM = typeintersect(Union{M,feasiblemodelstype(M)}, AbstractModel{<:O})
        FM = typeintersect(Union{propagate_feasiblemodels(M)}, AbstractModel{<:O})
        FFM = typeintersect(FM, FinalModel{<:O})
        @assert M <: Union{<:FFM,<:Branch{<:O,<:C,<:Union{Branch,FFM}}} "" *
            "Cannot instantiate DecisionTree{$(O),$(C),$(FFM)}(...) with root of" *
            " type $(typeof(root)). Note that the should be either a FinalNode or a" *
            " bounded Branch." *
            " $(M) <: $(Union{FinalModel,Branch{<:O,<:C,<:Union{Branch,FFM}}}) should hold."
        check_model_constraints(DecisionTree{O}, typeof(root), FM, O)
        new{O,C,FFM}(root, info)
    end
end

root(m::DecisionTree) = m.root

conditiontype(::Type{M}) where {M<:DecisionTree{O,C}} where {O,C} = C
conditiontype(::Type{M}) where {M<:DecisionTree{O,C,FFM}} where {O,C,FFM} = C
conditiontype(m::DecisionTree) = conditiontype(typeof(m))

issymbolic(::DecisionTree) = true

isopen(::DecisionTree) = false

# TODO join these two or note that they are kept separate due to possible dispatch ambiguities.
function apply(
    m::DecisionTree,
    #id::Union{AbstractInterpretation,AbstractInterpretationSet};
    id::AbstractInterpretation;
    kwargs...
)
    apply(root(m), id; kwargs...)
end

function apply(
    m::DecisionTree,
    d::AbstractInterpretationSet;
    kwargs...,
)
    apply(root(m), d; kwargs...)
end

############################################################################################

"""
A `Decision Forest` is a symbolic model that wraps an ensemble of models

    struct DecisionForest{
        O,
        C<:AbstractBooleanCondition,
        FFM<:FinalModel
    } <: ConstrainedModel{O, Union{<:Branch{<:O,<:C}, <:FFM}}
        trees::Vector{<:DecisionTree}
        info::NamedTuple
    end


See also [`ConstrainedModel`](@ref), [`MixedSymbolicModel`](@ref), [`DecisionList`](@ref),
[`DecisionTree`](@ref)
"""
struct DecisionForest{
    O,
    C<:AbstractBooleanCondition,
    FFM<:FinalModel
} <: ConstrainedModel{O, Union{<:Branch{<:O,<:C}, <:FFM}}
    trees::Vector{<:DecisionTree}
    info::NamedTuple

    function DecisionForest(
        trees::Vector{<:DecisionTree},
        info::NamedTuple = (;),
    )
        @assert length(trees) > 0 "Cannot instantiate forest with no trees!"
        O = Union{outcometype.(trees)...}
        C = Union{conditiontype.(trees)...}
        FM = typeintersect(Union{propagate_feasiblemodels.(trees)...}, AbstractModel{<:O})
        FFM = typeintersect(FM, FinalModel{<:O})
        check_model_constraints.(DecisionForest{O}, typeof.(trees), FM, O)
        new{O,C,FFM}(trees, info)
    end
end

trees(forest::DecisionForest) = forest.trees

conditiontype(::Type{M}) where {M<:DecisionForest{O,C}} where {O,C} = C
conditiontype(m::DecisionForest) = conditiontype(typeof(m))

issymbolic(::DecisionForest) = false

# TODO check these two.
function apply(
    f::DecisionForest,
    id::AbstractInterpretation;
    kwargs...
)
    bestguess([apply(t, d; kwargs...) for t in trees(f)])
end

function apply(
    f::DecisionForest,
    d::AbstractInterpretationSet;
    suppress_parity_warning = false,
    kwargs...
)
    pred = hcat([apply(t, d; kwargs...) for t in trees(f)]...)
<<<<<<< HEAD
    return [best_guess(pred[i,:]; suppress_parity_warning = suppress_parity_warning) for i in 1:size(pred,1)]
=======
    return [bestguess(pred[i,:]) for i in 1:size(pred,1)]
>>>>>>> d4d705fb
end

############################################################################################

"""
A `MixedSymbolicModel` is a symbolic model that operaters as a free nested structure of IF-THEN-ELSE
and IF-ELSEIF-ELSE blocks:

    IF (antecedent_1) THEN
        IF (antecedent_1)     THEN (consequent_1)
        ELSEIF (antecedent_2) THEN (consequent_2)
        ELSE (consequent_1_default) END
    ELSE
        IF (antecedent_3) THEN
            (consequent_3)
        ELSE
            (consequent_4)
        END
    END

where the antecedents are conditinos and the consequents are the feasible
local outcomes of the block.

In Sole.jl, this logic can implemented using `ConstrainedModel`s such as
`Rule`s, `Branch`s, `DecisionList`s, `DecisionTree`s, and the be wrapped into
a `MixedSymbolicModel`:

    struct MixedSymbolicModel{O,FM<:AbstractModel} <: ConstrainedModel{O,FM}
        root::M where {M<:Union{FinalModel{<:O},ConstrainedModel{<:O,<:FM}}}
        info::NamedTuple
    end

Note that `FM` refers to the Feasible Models (`FM`) allowed in the model's sub-tree.

See also [`ConstrainedModel`](@ref), [`DecisionTree`](@ref), [`DecisionList`](@ref).
"""
struct MixedSymbolicModel{O,FM<:AbstractModel} <: ConstrainedModel{O,FM}
    root::M where {M<:Union{FinalModel{<:O},ConstrainedModel{<:O,<:FM}}}
    info::NamedTuple

    function MixedSymbolicModel(
        root::Any,
        info::NamedTuple = (;),
    )
        root = wrap(root)
        M = typeof(root)
        O = outcometype(root)
        FM = typeintersect(Union{propagate_feasiblemodels(M)}, AbstractModel{<:O})
        check_model_constraints(MixedSymbolicModel{O}, typeof(root), FM, O)
        new{O,FM}(root, info)
    end
end

root(m::MixedSymbolicModel) = m.root

issymbolic(m::MixedSymbolicModel) = issymbolic(root(m))

isopen(::MixedSymbolicModel) = isopen(root)

function apply(
    m::MixedSymbolicModel,
    id::Union{AbstractInterpretation,AbstractInterpretationSet};
    kwargs...
)
    apply(root(m), id; kwargs...)
end

############################################################################################<|MERGE_RESOLUTION|>--- conflicted
+++ resolved
@@ -1356,11 +1356,7 @@
     kwargs...
 )
     pred = hcat([apply(t, d; kwargs...) for t in trees(f)]...)
-<<<<<<< HEAD
     return [best_guess(pred[i,:]; suppress_parity_warning = suppress_parity_warning) for i in 1:size(pred,1)]
-=======
-    return [bestguess(pred[i,:]) for i in 1:size(pred,1)]
->>>>>>> d4d705fb
 end
 
 ############################################################################################

--- conflicted
+++ resolved
@@ -225,11 +225,6 @@
 ############################################################################################
 
 # TODO @Michi esempi
-# TODO
-# The keyword argument `force_syntaxtree`, when set to true, causes the logical antecedents
-# in the returned rules to be represented as `SyntaxTree`s, as opposed to other syntax
-# structure (e.g., `LeftmostConjunctiveForm`).
-
 """
     listrules(
         m::AbstractModel;
@@ -244,7 +239,10 @@
 set of mutually exclusive (and jointly exaustive, if the model is closed) rules,
 which can be useful for many purposes.
 
-<<<<<<< HEAD
+The keyword argument `force_syntaxtree`, when set to true, causes the logical antecedents
+in the returned rules to be represented as `SyntaxTree`s, as opposed to other syntax
+structure (e.g., `LeftmostConjunctiveForm`).
+
 # Examples
 ```julia-repl
 julia> using SoleLogics
@@ -270,13 +268,6 @@
 ```
 
 See also [`listimmediaterules`](@ref), [`joinrules`](@ref), [`issymbolic`](@ref), [`LeafModel`](@ref),
-=======
-The keyword argument `force_syntaxtree`, when set to true, causes the logical antecedents
-in the returned rules to be represented as `SyntaxTree`s, as opposed to other syntax
-structure (e.g., `LeftmostConjunctiveForm`).
-
-See also [`listimmediaterules`](@ref), [`issymbolic`](@ref), [`FinalModel`](@ref),
->>>>>>> d6cb5e2f
 [`AbstractModel`](@ref).
 """
 function listrules(m::AbstractModel; kwargs...)

--- conflicted
+++ resolved
@@ -16,24 +16,13 @@
 println("Julia version: ", VERSION)
 
 test_suites = [
-<<<<<<< HEAD
+    ("Pluto Demo", ["$(dirname(dirname(pathof(SoleModels))))/pluto-demo.jl", ]),
     ("Logisets", [ "logisets/logisets.jl", ]),
     ("Memosets", [ "logisets/memosets.jl", ]),
     ("Cube to Logiset", [ "logisets/cube2logiset.jl", ]),
     ("DataFrame to Logiset", [ "logisets/dataframe2logiset.jl", ]),
     ("MultiLogisets", [ "logisets/multilogisets.jl", ]),
     ("MLJ", [ "logisets/MLJ.jl", ]),
-=======
-    ("Pluto Demo", ["$(dirname(dirname(pathof(SoleModels))))/pluto-demo.jl", ]),
-    ("Logisets", [
-        "logisets/logisets.jl",
-        # "logisets/memosets.jl", # TODO bring back
-        "logisets/cube2logiset.jl",
-        # "logisets/dataframe2logiset.jl",
-        "logisets/multilogisets.jl",
-        "logisets/MLJ.jl",
-    ]),
->>>>>>> 358f106c
     ("Models", ["base.jl", ]),
     ("Miscellaneous", ["misc.jl", "minify.jl"]),
     ("Parse", ["parse.jl", ]),
